//
//  ========================================================================
//  Copyright (c) 1995-2017 Mort Bay Consulting Pty. Ltd.
//  ------------------------------------------------------------------------
//  All rights reserved. This program and the accompanying materials
//  are made available under the terms of the Eclipse Public License v1.0
//  and Apache License v2.0 which accompanies this distribution.
//
//      The Eclipse Public License is available at
//      http://www.eclipse.org/legal/epl-v10.html
//
//      The Apache License v2.0 is available at
//      http://www.opensource.org/licenses/apache2.0.php
//
//  You may elect to redistribute this code under either of these licenses.
//  ========================================================================
//

package org.eclipse.jetty.websocket.common.scopes;

import java.util.concurrent.Executor;

import org.eclipse.jetty.io.ByteBufferPool;
import org.eclipse.jetty.io.MappedByteBufferPool;
import org.eclipse.jetty.util.DecoratedObjectFactory;
import org.eclipse.jetty.util.component.ContainerLifeCycle;
import org.eclipse.jetty.util.ssl.SslContextFactory;
import org.eclipse.jetty.util.thread.QueuedThreadPool;
import org.eclipse.jetty.websocket.api.WebSocketPolicy;
import org.eclipse.jetty.websocket.common.WebSocketSession;

public class SimpleContainerScope extends ContainerLifeCycle implements WebSocketContainerScope
{
    private final ByteBufferPool bufferPool;
    private final DecoratedObjectFactory objectFactory;
<<<<<<< HEAD
    private final WebSocketPolicy containerPolicy;
    private Executor executor;
=======
    private final WebSocketPolicy policy;
    private final Executor executor;
>>>>>>> 6c9009ca
    private SslContextFactory sslContextFactory;

    public SimpleContainerScope(WebSocketPolicy containerPolicy)
    {
<<<<<<< HEAD
        this(containerPolicy, new MappedByteBufferPool(), new DecoratedObjectFactory());
=======
        this(policy, new MappedByteBufferPool(), new DecoratedObjectFactory());
>>>>>>> 6c9009ca
        this.sslContextFactory = new SslContextFactory();
    }

    public SimpleContainerScope(WebSocketPolicy containerPolicy, ByteBufferPool bufferPool)
    {
<<<<<<< HEAD
        this(containerPolicy, bufferPool, new DecoratedObjectFactory());
=======
        this(policy, bufferPool, new DecoratedObjectFactory());
>>>>>>> 6c9009ca
    }

    public SimpleContainerScope(WebSocketPolicy containerPolicy, ByteBufferPool bufferPool, DecoratedObjectFactory objectFactory)
    {
<<<<<<< HEAD
        this.containerPolicy = containerPolicy;
        this.bufferPool = bufferPool;
        this.objectFactory = objectFactory;
        QueuedThreadPool threadPool = new QueuedThreadPool();
        String name = "WebSocketContainer@" + hashCode();
        threadPool.setName(name);
        threadPool.setDaemon(true);
        this.executor = threadPool;
        addBean(executor);
=======
        this(policy, bufferPool, (Executor) null, objectFactory);
    }
    
    public SimpleContainerScope(WebSocketPolicy policy, ByteBufferPool bufferPool, Executor executor, DecoratedObjectFactory objectFactory)
    {
        this.policy = policy;
        this.bufferPool = bufferPool;
        
        if (objectFactory == null)
        {
            this.objectFactory = new DecoratedObjectFactory();
        }
        else
        {
            this.objectFactory = objectFactory;
        }
        
        if (executor == null)
        {
            QueuedThreadPool threadPool = new QueuedThreadPool();
            String name = "WebSocketContainer@" + hashCode();
            threadPool.setName(name);
            threadPool.setDaemon(true);
            this.executor = threadPool;
            addBean(this.executor);
        }
        else
        {
            this.executor = executor;
        }
    }

    @Override
    protected void doStart() throws Exception
    {
        super.doStart();
    }

    @Override
    protected void doStop() throws Exception
    {
        super.doStop();
>>>>>>> 6c9009ca
    }

    @Override
    public ByteBufferPool getBufferPool()
    {
        return this.bufferPool;
    }

    @Override
    public Executor getExecutor()
    {
        return this.executor;
    }
    
    public void setExecutor(Executor executor)
    {
        this.executor = executor;
    }
    
    @Override
    public DecoratedObjectFactory getObjectFactory()
    {
        return this.objectFactory;
    }

    @Override
    public WebSocketPolicy getPolicy()
    {
        return this.containerPolicy;
    }

    @Override
    public SslContextFactory getSslContextFactory()
    {
        return this.sslContextFactory;
    }

    public void setSslContextFactory(SslContextFactory sslContextFactory)
    {
        this.sslContextFactory = sslContextFactory;
    }
    
    @Override
    public void onSessionOpened(WebSocketSession session)
    {
        /* do nothing */
    }

    @Override
    public void onSessionClosed(WebSocketSession session)
    {
        /* do nothing */
    }
}<|MERGE_RESOLUTION|>--- conflicted
+++ resolved
@@ -33,55 +33,30 @@
 {
     private final ByteBufferPool bufferPool;
     private final DecoratedObjectFactory objectFactory;
-<<<<<<< HEAD
     private final WebSocketPolicy containerPolicy;
-    private Executor executor;
-=======
-    private final WebSocketPolicy policy;
     private final Executor executor;
->>>>>>> 6c9009ca
     private SslContextFactory sslContextFactory;
 
-    public SimpleContainerScope(WebSocketPolicy containerPolicy)
+    public SimpleContainerScope(WebSocketPolicy policy)
     {
-<<<<<<< HEAD
-        this(containerPolicy, new MappedByteBufferPool(), new DecoratedObjectFactory());
-=======
         this(policy, new MappedByteBufferPool(), new DecoratedObjectFactory());
->>>>>>> 6c9009ca
         this.sslContextFactory = new SslContextFactory();
     }
 
-    public SimpleContainerScope(WebSocketPolicy containerPolicy, ByteBufferPool bufferPool)
+    public SimpleContainerScope(WebSocketPolicy policy, ByteBufferPool bufferPool)
     {
-<<<<<<< HEAD
-        this(containerPolicy, bufferPool, new DecoratedObjectFactory());
-=======
         this(policy, bufferPool, new DecoratedObjectFactory());
->>>>>>> 6c9009ca
     }
 
-    public SimpleContainerScope(WebSocketPolicy containerPolicy, ByteBufferPool bufferPool, DecoratedObjectFactory objectFactory)
+    public SimpleContainerScope(WebSocketPolicy policy, ByteBufferPool bufferPool, DecoratedObjectFactory objectFactory)
     {
-<<<<<<< HEAD
-        this.containerPolicy = containerPolicy;
-        this.bufferPool = bufferPool;
-        this.objectFactory = objectFactory;
-        QueuedThreadPool threadPool = new QueuedThreadPool();
-        String name = "WebSocketContainer@" + hashCode();
-        threadPool.setName(name);
-        threadPool.setDaemon(true);
-        this.executor = threadPool;
-        addBean(executor);
-=======
-        this(policy, bufferPool, (Executor) null, objectFactory);
+        this(policy, bufferPool, null, objectFactory);
     }
-    
+
     public SimpleContainerScope(WebSocketPolicy policy, ByteBufferPool bufferPool, Executor executor, DecoratedObjectFactory objectFactory)
     {
-        this.policy = policy;
+        this.containerPolicy = policy;
         this.bufferPool = bufferPool;
-        
         if (objectFactory == null)
         {
             this.objectFactory = new DecoratedObjectFactory();
@@ -90,7 +65,7 @@
         {
             this.objectFactory = objectFactory;
         }
-        
+
         if (executor == null)
         {
             QueuedThreadPool threadPool = new QueuedThreadPool();
@@ -107,19 +82,6 @@
     }
 
     @Override
-    protected void doStart() throws Exception
-    {
-        super.doStart();
-    }
-
-    @Override
-    protected void doStop() throws Exception
-    {
-        super.doStop();
->>>>>>> 6c9009ca
-    }
-
-    @Override
     public ByteBufferPool getBufferPool()
     {
         return this.bufferPool;
@@ -130,12 +92,7 @@
     {
         return this.executor;
     }
-    
-    public void setExecutor(Executor executor)
-    {
-        this.executor = executor;
-    }
-    
+
     @Override
     public DecoratedObjectFactory getObjectFactory()
     {
