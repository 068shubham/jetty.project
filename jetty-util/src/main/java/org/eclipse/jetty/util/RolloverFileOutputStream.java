//
//  ========================================================================
//  Copyright (c) 1995-2017 Mort Bay Consulting Pty. Ltd.
//  ------------------------------------------------------------------------
//  All rights reserved. This program and the accompanying materials
//  are made available under the terms of the Eclipse Public License v1.0
//  and Apache License v2.0 which accompanies this distribution.
//
//      The Eclipse Public License is available at
//      http://www.eclipse.org/legal/epl-v10.html
//
//      The Apache License v2.0 is available at
//      http://www.opensource.org/licenses/apache2.0.php
//
//  You may elect to redistribute this code under either of these licenses.
//  ========================================================================
//

package org.eclipse.jetty.util; 

import java.io.File;
import java.io.FileOutputStream;
import java.io.FilterOutputStream;
import java.io.IOException;
import java.io.OutputStream;
import java.text.SimpleDateFormat;
import java.time.ZoneId;
import java.time.ZonedDateTime;
import java.time.temporal.ChronoUnit;
import java.util.Date;
import java.util.Locale;
import java.util.TimeZone;
import java.util.Timer;
import java.util.TimerTask;

/** 
 * RolloverFileOutputStream.
 *
 * <p>
 * This output stream puts content in a file that is rolled over every 24 hours.
 * The filename must include the string "yyyy_mm_dd", which is replaced with the 
 * actual date when creating and rolling over the file.
 * </p>
 * <p>
 * Old files are retained for a number of days before being deleted.
 * </p>
 */
public class RolloverFileOutputStream extends FilterOutputStream
{
    private static Timer __rollover;
    
    final static String YYYY_MM_DD="yyyy_mm_dd";
    final static String ROLLOVER_FILE_DATE_FORMAT = "yyyy_MM_dd";
    final static String ROLLOVER_FILE_BACKUP_FORMAT = "HHmmssSSS";
    final static int ROLLOVER_FILE_RETAIN_DAYS = 31;

    private RollTask _rollTask;
    private ZonedDateTime _midnight;
    private SimpleDateFormat _fileBackupFormat;
    private SimpleDateFormat _fileDateFormat;

    private String _filename;
    private File _file;
    private boolean _append;
    private int _retainDays;
    
    /* ------------------------------------------------------------ */
    /**
     * @param filename The filename must include the string "yyyy_mm_dd", 
     * which is replaced with the actual date when creating and rolling over the file.
     * @throws IOException if unable to create output
     */
    public RolloverFileOutputStream(String filename)
        throws IOException
    {
        this(filename,true,ROLLOVER_FILE_RETAIN_DAYS);
    }
    
    /* ------------------------------------------------------------ */
    /**
     * @param filename The filename must include the string "yyyy_mm_dd", 
     * which is replaced with the actual date when creating and rolling over the file.
     * @param append If true, existing files will be appended to.
     * @throws IOException if unable to create output
     */
    public RolloverFileOutputStream(String filename, boolean append)
        throws IOException
    {
        this(filename,append,ROLLOVER_FILE_RETAIN_DAYS);
    }

    /* ------------------------------------------------------------ */
    /**
     * @param filename The filename must include the string "yyyy_mm_dd", 
     * which is replaced with the actual date when creating and rolling over the file.
     * @param append If true, existing files will be appended to.
     * @param retainDays The number of days to retain files before deleting them.  0 to retain forever.
     * @throws IOException if unable to create output
     */
    public RolloverFileOutputStream(String filename,
                                    boolean append,
                                    int retainDays)
        throws IOException
    {
        this(filename,append,retainDays,TimeZone.getDefault());
    }

    /* ------------------------------------------------------------ */
    /**
     * @param filename The filename must include the string "yyyy_mm_dd", 
     * which is replaced with the actual date when creating and rolling over the file.
     * @param append If true, existing files will be appended to.
     * @param retainDays The number of days to retain files before deleting them. 0 to retain forever.
     * @param zone the timezone for the output
     * @throws IOException if unable to create output
     */
    public RolloverFileOutputStream(String filename,
                                    boolean append,
                                    int retainDays,
                                    TimeZone zone)
        throws IOException
    {

         this(filename,append,retainDays,zone,null,null);
    }
     
    /* ------------------------------------------------------------ */
    /**
     * @param filename The filename must include the string "yyyy_mm_dd", 
     * which is replaced with the actual date when creating and rolling over the file.
     * @param append If true, existing files will be appended to.
     * @param retainDays The number of days to retain files before deleting them. 0 to retain forever.
     * @param zone the timezone for the output
     * @param dateFormat The format for the date file substitution. The default is "yyyy_MM_dd". 
     * @param backupFormat The format for the file extension of backup files. The default is "HHmmssSSS". 
     * @throws IOException if unable to create output
     */
    public RolloverFileOutputStream(String filename,
                                    boolean append,
                                    int retainDays,
                                    TimeZone zone,
                                    String dateFormat,
                                    String backupFormat)
        throws IOException
    {
        super(null);

        if (dateFormat==null)
            dateFormat=ROLLOVER_FILE_DATE_FORMAT;
        _fileDateFormat = new SimpleDateFormat(dateFormat);
        
        if (backupFormat==null)
            backupFormat=ROLLOVER_FILE_BACKUP_FORMAT;
        _fileBackupFormat = new SimpleDateFormat(backupFormat);
        
        _fileBackupFormat.setTimeZone(zone);
        _fileDateFormat.setTimeZone(zone);
        
        if (filename!=null)
        {
            filename=filename.trim();
            if (filename.length()==0)
                filename=null;
        }
        if (filename==null)
            throw new IllegalArgumentException("Invalid filename");

        _filename=filename;
        _append=append;
        _retainDays=retainDays;
        setFile();
        
        synchronized(RolloverFileOutputStream.class)
        {
            if (__rollover==null)
                __rollover=new Timer(RolloverFileOutputStream.class.getName(),true);
    
            // Calculate Today's Midnight, based on Configured TimeZone (will be in past, even if by a few milliseconds)
<<<<<<< HEAD
            midnight = toMidnight(ZonedDateTime.now(zone.toZoneId()), zone.toZoneId());
            
            // This will schedule the rollover event to the next midnight
            scheduleNextRollover();
=======
            ZonedDateTime now = ZonedDateTime.now(zone.toZoneId());            
            _midnight = toMidnight(now, zone.toZoneId());                        
            // This will schedule the rollover event to the next midnight
            scheduleNextRollover(now);
>>>>>>> c87903f3
        }
    }

    /* ------------------------------------------------------------ */
    /**
     * Get the "start of day" for the provided DateTime at the zone specified.
     *
     * @param dateTime the date time to calculate from
     * @param zone the zone to return the date in
     * @return start of the day of the date provided
     */
    public static ZonedDateTime toMidnight(ZonedDateTime dateTime, ZoneId zone)
    {
        return dateTime.toLocalDate().atStartOfDay(zone);
    }

    /* ------------------------------------------------------------ */
    /**
     * Get the next "start of day" for the provided date.
     *
     * @param dateTime the date to calculate from
     * @return the start of the next day
     */
    public static ZonedDateTime nextMidnight(ZonedDateTime dateTime)
    {
        // Increment to next day, based on Configured TimeZone, then find start of that day.
        // Will always be in the future, even if the Daylights Savings Time kicks in during
        // the calculation.
        return dateTime.toLocalDate().plus(1, ChronoUnit.DAYS).atStartOfDay(dateTime.getZone());
    }
<<<<<<< HEAD
    
    private void scheduleNextRollover()
    {
        _rollTask = new RollTask();
        // Get tomorrow's midnight based on Configured TimeZone
        midnight = nextMidnight(midnight);
    
        long now = System.currentTimeMillis();
        long delay = midnight.toInstant().toEpochMilli() - System.currentTimeMillis();
        try
        {
            // Schedule next rollover event to occur, based on local machine's Unix Epoch milliseconds
            __rollover.schedule(_rollTask, delay);
        }
        catch (IllegalArgumentException e)
        {
            System.err.printf("[ERROR] midnight=%s, midnight-epoch=%d, now=%d, delay=%d - ",
                    midnight, midnight.toInstant().toEpochMilli(), now, delay);
            e.printStackTrace(System.err);
        }
=======

    /* ------------------------------------------------------------ */
    private void scheduleNextRollover(ZonedDateTime now)
    {
        _rollTask = new RollTask();
        // Get tomorrow's midnight based on Configured TimeZone
        while (_midnight.isBefore(now))
            _midnight = nextMidnight(_midnight);

        long delay = _midnight.toInstant().toEpochMilli() - now.toInstant().toEpochMilli();
        // Schedule next rollover event to occur, based on local machine's Unix Epoch milliseconds
        __rollover.schedule(_rollTask,delay);
>>>>>>> c87903f3
    }

    /* ------------------------------------------------------------ */
    public String getFilename()
    {
        return _filename;
    }
    
    /* ------------------------------------------------------------ */
    public String getDatedFilename()
    {
        if (_file==null)
            return null;
        return _file.toString();
    }
    
    /* ------------------------------------------------------------ */
    public int getRetainDays()
    {
        return _retainDays;
    }

    /* ------------------------------------------------------------ */
    private synchronized void setFile()
        throws IOException
    {
        // Check directory
        File file = new File(_filename);
        _filename=file.getCanonicalPath();
        file=new File(_filename);
        File dir= new File(file.getParent());
        if (!dir.isDirectory() || !dir.canWrite())
            throw new IOException("Cannot write log directory "+dir);
            
        Date now=new Date();
        
        // Is this a rollover file?
        String filename=file.getName();
        int i=filename.toLowerCase(Locale.ENGLISH).indexOf(YYYY_MM_DD);
        if (i>=0)
        {
            file=new File(dir,
                          filename.substring(0,i)+
                          _fileDateFormat.format(now)+
                          filename.substring(i+YYYY_MM_DD.length()));
        }
            
        if (file.exists()&&!file.canWrite())
            throw new IOException("Cannot write log file "+file);

        // Do we need to change the output stream?
        if (out==null || !file.equals(_file))
        {
            // Yep
            _file=file;
            if (!_append && file.exists())
                file.renameTo(new File(file.toString()+"."+_fileBackupFormat.format(now)));
            OutputStream oldOut=out;
            out=new FileOutputStream(file.toString(),_append);
            if (oldOut!=null)
                oldOut.close();
            //if(log.isDebugEnabled())log.debug("Opened "+_file);
        }
    }

    /* ------------------------------------------------------------ */
    private void removeOldFiles()
    {
        if (_retainDays>0)
        {
            // Establish expiration time, based on configured TimeZone
<<<<<<< HEAD
            ZonedDateTime now = ZonedDateTime.now(this.midnight.getZone());
=======
>>>>>>> c87903f3
            long expired = now.toInstant().toEpochMilli();
            
            File file= new File(_filename);
            File dir = new File(file.getParent());
            String fn=file.getName();
            int s=fn.toLowerCase(Locale.ENGLISH).indexOf(YYYY_MM_DD);
            if (s<0)
                return;
            String prefix=fn.substring(0,s);
            String suffix=fn.substring(s+YYYY_MM_DD.length());

            String[] logList=dir.list();
            for (int i=0;i<logList.length;i++)
            {
                fn = logList[i];
                if(fn.startsWith(prefix)&&fn.indexOf(suffix,prefix.length())>=0)
                {        
                    File f = new File(dir,fn);
                    if(f.lastModified() < expired)
                    {
                        f.delete();
                    }
                }
            }
        }
    }

    /* ------------------------------------------------------------ */
    @Override
    public void write (byte[] buf)
            throws IOException
     {
            out.write (buf);
     }

    /* ------------------------------------------------------------ */
    @Override
    public void write (byte[] buf, int off, int len)
            throws IOException
     {
            out.write (buf, off, len);
     }
    
    /* ------------------------------------------------------------ */
    @Override
    public void close()
        throws IOException
    {
        synchronized(RolloverFileOutputStream.class)
        {
            try{super.close();}
            finally
            {
                out=null;
                _file=null;
            }
    
            if (_rollTask != null)
            {
                _rollTask.cancel();
            }
        }
    }
    
    /* ------------------------------------------------------------ */
    private class RollTask extends TimerTask
    {
        @Override
        public void run()
        {
            try
            {
<<<<<<< HEAD
                RolloverFileOutputStream.this.setFile();
                RolloverFileOutputStream.this.scheduleNextRollover();
                RolloverFileOutputStream.this.removeOldFiles();
=======
                synchronized(RolloverFileOutputStream.class)
                {
                    ZonedDateTime now = ZonedDateTime.now(_midnight.getZone());
                    RolloverFileOutputStream.this.setFile();
                    RolloverFileOutputStream.this.scheduleNextRollover(now);
                    RolloverFileOutputStream.this.removeOldFiles(now);
                }
>>>>>>> c87903f3
            }
            catch(Throwable t)
            {
                // Cannot log this exception to a LOG, as RolloverFOS can be used by logging
                t.printStackTrace(System.err);
            }
        }
    }
}<|MERGE_RESOLUTION|>--- conflicted
+++ resolved
@@ -176,17 +176,10 @@
                 __rollover=new Timer(RolloverFileOutputStream.class.getName(),true);
     
             // Calculate Today's Midnight, based on Configured TimeZone (will be in past, even if by a few milliseconds)
-<<<<<<< HEAD
-            midnight = toMidnight(ZonedDateTime.now(zone.toZoneId()), zone.toZoneId());
-            
-            // This will schedule the rollover event to the next midnight
-            scheduleNextRollover();
-=======
             ZonedDateTime now = ZonedDateTime.now(zone.toZoneId());            
             _midnight = toMidnight(now, zone.toZoneId());                        
             // This will schedule the rollover event to the next midnight
             scheduleNextRollover(now);
->>>>>>> c87903f3
         }
     }
 
@@ -217,28 +210,6 @@
         // the calculation.
         return dateTime.toLocalDate().plus(1, ChronoUnit.DAYS).atStartOfDay(dateTime.getZone());
     }
-<<<<<<< HEAD
-    
-    private void scheduleNextRollover()
-    {
-        _rollTask = new RollTask();
-        // Get tomorrow's midnight based on Configured TimeZone
-        midnight = nextMidnight(midnight);
-    
-        long now = System.currentTimeMillis();
-        long delay = midnight.toInstant().toEpochMilli() - System.currentTimeMillis();
-        try
-        {
-            // Schedule next rollover event to occur, based on local machine's Unix Epoch milliseconds
-            __rollover.schedule(_rollTask, delay);
-        }
-        catch (IllegalArgumentException e)
-        {
-            System.err.printf("[ERROR] midnight=%s, midnight-epoch=%d, now=%d, delay=%d - ",
-                    midnight, midnight.toInstant().toEpochMilli(), now, delay);
-            e.printStackTrace(System.err);
-        }
-=======
 
     /* ------------------------------------------------------------ */
     private void scheduleNextRollover(ZonedDateTime now)
@@ -251,7 +222,6 @@
         long delay = _midnight.toInstant().toEpochMilli() - now.toInstant().toEpochMilli();
         // Schedule next rollover event to occur, based on local machine's Unix Epoch milliseconds
         __rollover.schedule(_rollTask,delay);
->>>>>>> c87903f3
     }
 
     /* ------------------------------------------------------------ */
@@ -318,15 +288,11 @@
     }
 
     /* ------------------------------------------------------------ */
-    private void removeOldFiles()
+    private void removeOldFiles(ZonedDateTime now)
     {
         if (_retainDays>0)
         {
             // Establish expiration time, based on configured TimeZone
-<<<<<<< HEAD
-            ZonedDateTime now = ZonedDateTime.now(this.midnight.getZone());
-=======
->>>>>>> c87903f3
             long expired = now.toInstant().toEpochMilli();
             
             File file= new File(_filename);
@@ -399,11 +365,6 @@
         {
             try
             {
-<<<<<<< HEAD
-                RolloverFileOutputStream.this.setFile();
-                RolloverFileOutputStream.this.scheduleNextRollover();
-                RolloverFileOutputStream.this.removeOldFiles();
-=======
                 synchronized(RolloverFileOutputStream.class)
                 {
                     ZonedDateTime now = ZonedDateTime.now(_midnight.getZone());
@@ -411,7 +372,6 @@
                     RolloverFileOutputStream.this.scheduleNextRollover(now);
                     RolloverFileOutputStream.this.removeOldFiles(now);
                 }
->>>>>>> c87903f3
             }
             catch(Throwable t)
             {
