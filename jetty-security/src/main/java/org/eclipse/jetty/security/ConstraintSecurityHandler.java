//
//  ========================================================================
//  Copyright (c) 1995-2013 Mort Bay Consulting Pty. Ltd.
//  ------------------------------------------------------------------------
//  All rights reserved. This program and the accompanying materials
//  are made available under the terms of the Eclipse Public License v1.0
//  and Apache License v2.0 which accompanies this distribution.
//
//      The Eclipse Public License is available at
//      http://www.eclipse.org/legal/epl-v10.html
//
//      The Apache License v2.0 is available at
//      http://www.opensource.org/licenses/apache2.0.php
//
//  You may elect to redistribute this code under either of these licenses.
//  ========================================================================
//

package org.eclipse.jetty.security;

import java.io.IOException;
import java.util.ArrayList;
import java.util.Arrays;
import java.util.Collection;
import java.util.Collections;
import java.util.HashMap;
import java.util.HashSet;
import java.util.List;
import java.util.Map;
import java.util.Map.Entry;
import java.util.Set;
import java.util.concurrent.CopyOnWriteArrayList;
import java.util.concurrent.CopyOnWriteArraySet;

import javax.servlet.HttpConstraintElement;
import javax.servlet.HttpMethodConstraintElement;
import javax.servlet.ServletSecurityElement;
import javax.servlet.annotation.ServletSecurity.EmptyRoleSemantic;
import javax.servlet.annotation.ServletSecurity.TransportGuarantee;

import org.eclipse.jetty.http.HttpStatus;
import org.eclipse.jetty.http.PathMap;
import org.eclipse.jetty.server.HttpChannel;
import org.eclipse.jetty.server.HttpConfiguration;
import org.eclipse.jetty.server.Request;
import org.eclipse.jetty.server.Response;
import org.eclipse.jetty.server.UserIdentity;
import org.eclipse.jetty.util.log.Log;
import org.eclipse.jetty.util.log.Logger;
import org.eclipse.jetty.util.security.Constraint;

/* ------------------------------------------------------------ */
/**
 * ConstraintSecurityHandler
 * 
 * Handler to enforce SecurityConstraints. This implementation is servlet spec
 * 3.1 compliant and pre-computes the constraint combinations for runtime
 * efficiency.
 *
 */
public class ConstraintSecurityHandler extends SecurityHandler implements ConstraintAware
{
    private static final Logger LOG = Log.getLogger(SecurityHandler.class); //use same as SecurityHandler
    
    private static final String OMISSION_SUFFIX = ".omission";
    private static final String ALL_METHODS = "*";
    private final List<ConstraintMapping> _constraintMappings= new CopyOnWriteArrayList<>();
    private final Set<String> _roles = new CopyOnWriteArraySet<>();
    private final PathMap<Map<String, RoleInfo>> _constraintMap = new PathMap<>();
    private boolean _denyUncoveredMethods = false;


    /* ------------------------------------------------------------ */
    /**
     * @return
     */
    public static Constraint createConstraint()
    {
        return new Constraint();
    }
    
    /* ------------------------------------------------------------ */
    /**
     * @param constraint
     * @return
     */
    public static Constraint createConstraint(Constraint constraint)
    {
        try
        {
            return (Constraint)constraint.clone();
        }
        catch (CloneNotSupportedException e)
        {
            throw new IllegalStateException (e);
        }
    }
    
    /* ------------------------------------------------------------ */
    /**
     * Create a security constraint
     * 
     * @param name
     * @param authenticate
     * @param roles
     * @param dataConstraint
     * @return
     */
    public static Constraint createConstraint (String name, boolean authenticate, String[] roles, int dataConstraint)
    {
        Constraint constraint = createConstraint();
        if (name != null)
            constraint.setName(name);
        constraint.setAuthenticate(authenticate);
        constraint.setRoles(roles);
        constraint.setDataConstraint(dataConstraint);
        return constraint;
    }
    

    /* ------------------------------------------------------------ */
    /**
     * @param name
     * @param element
     * @return
     */
    public static Constraint createConstraint (String name, HttpConstraintElement element)
    {
        return createConstraint(name, element.getRolesAllowed(), element.getEmptyRoleSemantic(), element.getTransportGuarantee());     
    }


    /* ------------------------------------------------------------ */
    /**
     * @param name
     * @param rolesAllowed
     * @param permitOrDeny
     * @param transport
     * @return
     */
    public static Constraint createConstraint (String name, String[] rolesAllowed, EmptyRoleSemantic permitOrDeny, TransportGuarantee transport)
    {
        Constraint constraint = createConstraint();
        
        if (rolesAllowed == null || rolesAllowed.length==0)
        {           
            if (permitOrDeny.equals(EmptyRoleSemantic.DENY))
            {
                //Equivalent to <auth-constraint> with no roles
                constraint.setName(name+"-Deny");
                constraint.setAuthenticate(true);
            }
            else
            {
                //Equivalent to no <auth-constraint>
                constraint.setName(name+"-Permit");
                constraint.setAuthenticate(false);
            }
        }
        else
        {
            //Equivalent to <auth-constraint> with list of <security-role-name>s
            constraint.setAuthenticate(true);
            constraint.setRoles(rolesAllowed);
            constraint.setName(name+"-RolesAllowed");           
        } 

        //Equivalent to //<user-data-constraint><transport-guarantee>CONFIDENTIAL</transport-guarantee></user-data-constraint>
        constraint.setDataConstraint((transport.equals(TransportGuarantee.CONFIDENTIAL)?Constraint.DC_CONFIDENTIAL:Constraint.DC_NONE));
        return constraint; 
    }
    
    

    /* ------------------------------------------------------------ */
    /**
     * @param pathSpec
     * @param constraintMappings
     * @return
     */
    public static List<ConstraintMapping> getConstraintMappingsForPath(String pathSpec, List<ConstraintMapping> constraintMappings)
    {
        if (pathSpec == null || "".equals(pathSpec.trim()) || constraintMappings == null || constraintMappings.size() == 0)
            return Collections.emptyList();
        
        List<ConstraintMapping> mappings = new ArrayList<ConstraintMapping>();
        for (ConstraintMapping mapping:constraintMappings)
        {
            if (pathSpec.equals(mapping.getPathSpec()))
            {
               mappings.add(mapping);
            }
        }
        return mappings;
    }
    
    
    /* ------------------------------------------------------------ */
    /** Take out of the constraint mappings those that match the 
     * given path.
     * 
     * @param pathSpec
     * @param constraintMappings a new list minus the matching constraints
     * @return
     */
    public static List<ConstraintMapping> removeConstraintMappingsForPath(String pathSpec, List<ConstraintMapping> constraintMappings)
    {
        if (pathSpec == null || "".equals(pathSpec.trim()) || constraintMappings == null || constraintMappings.size() == 0)
            return Collections.emptyList();
        
        List<ConstraintMapping> mappings = new ArrayList<ConstraintMapping>();
        for (ConstraintMapping mapping:constraintMappings)
        {
            //Remove the matching mappings by only copying in non-matching mappings
            if (!pathSpec.equals(mapping.getPathSpec()))
            {
               mappings.add(mapping);
            }
        }
        return mappings;
    }
    
    
    
    /* ------------------------------------------------------------ */
    /** Generate Constraints and ContraintMappings for the given url pattern and ServletSecurityElement
     * 
     * @param name
     * @param pathSpec
     * @param securityElement
     * @return
     */
    public static List<ConstraintMapping> createConstraintsWithMappingsForPath (String name, String pathSpec, ServletSecurityElement securityElement)
    {
        List<ConstraintMapping> mappings = new ArrayList<ConstraintMapping>();

        //Create a constraint that will describe the default case (ie if not overridden by specific HttpMethodConstraints)
        Constraint constraint = ConstraintSecurityHandler.createConstraint(name, securityElement);

        //Create a mapping for the pathSpec for the default case
        ConstraintMapping defaultMapping = new ConstraintMapping();
        defaultMapping.setPathSpec(pathSpec);
        defaultMapping.setConstraint(constraint);  
        mappings.add(defaultMapping);


        //See Spec 13.4.1.2 p127
        List<String> methodOmissions = new ArrayList<String>();
        
        //make constraint mappings for this url for each of the HttpMethodConstraintElements
        Collection<HttpMethodConstraintElement> methodConstraints = securityElement.getHttpMethodConstraints();
        if (methodConstraints != null)
        {
            for (HttpMethodConstraintElement methodConstraint:methodConstraints)
            {
                //Make a Constraint that captures the <auth-constraint> and <user-data-constraint> elements supplied for the HttpMethodConstraintElement
                Constraint mconstraint = ConstraintSecurityHandler.createConstraint(name, methodConstraint);
                ConstraintMapping mapping = new ConstraintMapping();
                mapping.setConstraint(mconstraint);
                mapping.setPathSpec(pathSpec);
                if (methodConstraint.getMethodName() != null)
                {
                    mapping.setMethod(methodConstraint.getMethodName());
                    //See spec 13.4.1.2 p127 - add an omission for every method name to the default constraint
                    methodOmissions.add(methodConstraint.getMethodName());
                }
                mappings.add(mapping);
            }
        }
        //See spec 13.4.1.2 p127 - add an omission for every method name to the default constraint
        if (methodOmissions.size() > 0)
            defaultMapping.setMethodOmissions(methodOmissions.toArray(new String[methodOmissions.size()]));
     
        return mappings;
    }
    
    


    /* ------------------------------------------------------------ */
    /**
     * @return Returns the constraintMappings.
     */
    @Override
    public List<ConstraintMapping> getConstraintMappings()
    {
        return _constraintMappings;
    }

    /* ------------------------------------------------------------ */
    @Override
    public Set<String> getRoles()
    {
        return _roles;
    }

    /* ------------------------------------------------------------ */
    /**
     * Process the constraints following the combining rules in Servlet 3.0 EA
     * spec section 13.7.1 Note that much of the logic is in the RoleInfo class.
     *
     * @param constraintMappings
     *            The constraintMappings to set, from which the set of known roles
     *            is determined.
     */
    public void setConstraintMappings(List<ConstraintMapping> constraintMappings)
    {
        setConstraintMappings(constraintMappings,null);
    }

    /**
     * Process the constraints following the combining rules in Servlet 3.0 EA
     * spec section 13.7.1 Note that much of the logic is in the RoleInfo class.
     *
     * @param constraintMappings
     *            The constraintMappings to set as array, from which the set of known roles
     *            is determined.  Needed to retain API compatibility for 7.x
     */
    public void setConstraintMappings( ConstraintMapping[] constraintMappings )
    {
        setConstraintMappings( Arrays.asList(constraintMappings), null);
    }

    /* ------------------------------------------------------------ */
    /**
     * Process the constraints following the combining rules in Servlet 3.0 EA
     * spec section 13.7.1 Note that much of the logic is in the RoleInfo class.
     *
     * @param constraintMappings
     *            The constraintMappings to set.
     * @param roles The known roles (or null to determine them from the mappings)
     */
    @Override
    public void setConstraintMappings(List<ConstraintMapping> constraintMappings, Set<String> roles)
    {
        _constraintMappings.clear();
        _constraintMappings.addAll(constraintMappings);

        if (roles==null)
        {
            roles = new HashSet<>();
            for (ConstraintMapping cm : constraintMappings)
            {
                String[] cmr = cm.getConstraint().getRoles();
                if (cmr!=null)
                {
                    for (String r : cmr)
                        if (!ALL_METHODS.equals(r))
                            roles.add(r);
                }
            }
        }
        setRoles(roles);
        
        if (isStarted())
        {
            for (ConstraintMapping mapping : _constraintMappings)
            {
                processConstraintMapping(mapping);
            }
        }
    }

    /* ------------------------------------------------------------ */
    /**
     * Set the known roles.
     * This may be overridden by a subsequent call to {@link #setConstraintMappings(ConstraintMapping[])} or
     * {@link #setConstraintMappings(List, Set)}.
     * @see #setStrict(boolean)
     * @param roles The known roles (or null to determine them from the mappings)
     */
    public void setRoles(Set<String> roles)
    {
        _roles.clear();
        _roles.addAll(roles);
    }



    /* ------------------------------------------------------------ */
    /**
     * @see org.eclipse.jetty.security.ConstraintAware#addConstraintMapping(org.eclipse.jetty.security.ConstraintMapping)
     */
    @Override
    public void addConstraintMapping(ConstraintMapping mapping)
    {
        _constraintMappings.add(mapping);
        if (mapping.getConstraint()!=null && mapping.getConstraint().getRoles()!=null)
        {
            //allow for lazy role naming: if a role is named in a security constraint, try and
            //add it to the list of declared roles (ie as if it was declared with a security-role
            for (String role :  mapping.getConstraint().getRoles())
            {
                if ("*".equals(role) || "**".equals(role))
                    continue;
                addRole(role);
            }
        }

        if (isStarted())
        {
            processConstraintMapping(mapping);
        }
    }

    /* ------------------------------------------------------------ */
    /**
     * @see org.eclipse.jetty.security.ConstraintAware#addRole(java.lang.String)
     */
    @Override
    public void addRole(String role)
    {
        //add to list of declared roles
        boolean modified = _roles.add(role);
        if (isStarted() && modified)
        {
            // Add the new role to currently defined any role role infos
            for (Map<String,RoleInfo> map : _constraintMap.values())
            {
                for (RoleInfo info : map.values())
                {
                    if (info.isAnyRole())
                        info.addRole(role);
                }
            }
        }
    }

    /* ------------------------------------------------------------ */
    /**
     * @see org.eclipse.jetty.security.SecurityHandler#doStart()
     */
    @Override
    protected void doStart() throws Exception
    {
        _constraintMap.clear();
        if (_constraintMappings!=null)
        {
            for (ConstraintMapping mapping : _constraintMappings)
            {
                processConstraintMapping(mapping);
            }
        }
        
        //Servlet Spec 3.1 pg 147 sec 13.8.4.2 log paths for which there are uncovered http methods
        checkPathsWithUncoveredHttpMethods();        
       
        super.doStart();
    }

    
    /* ------------------------------------------------------------ */
    @Override
    protected void doStop() throws Exception
    {
        super.doStop();
        _constraintMap.clear();
    }
    
    
    /* ------------------------------------------------------------ */
    /**
     * Create and combine the constraint with the existing processed
     * constraints.
     * 
     * @param mapping
     */
    protected void processConstraintMapping(ConstraintMapping mapping)
    {
        Map<String, RoleInfo> mappings = _constraintMap.get(mapping.getPathSpec());
        if (mappings == null)
        {
            mappings = new HashMap<String,RoleInfo>();
            _constraintMap.put(mapping.getPathSpec(),mappings);
        }
        RoleInfo allMethodsRoleInfo = mappings.get(ALL_METHODS);
        if (allMethodsRoleInfo != null && allMethodsRoleInfo.isForbidden())
            return;

        if (mapping.getMethodOmissions() != null && mapping.getMethodOmissions().length > 0)
        {
            processConstraintMappingWithMethodOmissions(mapping, mappings);
            return;
        }

        String httpMethod = mapping.getMethod();
        if (httpMethod==null)
            httpMethod=ALL_METHODS;
        RoleInfo roleInfo = mappings.get(httpMethod);
        if (roleInfo == null)
        {
            roleInfo = new RoleInfo();
            mappings.put(httpMethod,roleInfo);
            if (allMethodsRoleInfo != null)
            {
                roleInfo.combine(allMethodsRoleInfo);
            }
        }
        if (roleInfo.isForbidden())
            return;

        //add in info from the constraint
        configureRoleInfo(roleInfo, mapping);
        
        if (roleInfo.isForbidden())
        {
            if (httpMethod.equals(ALL_METHODS))
            {
                mappings.clear();
                mappings.put(ALL_METHODS,roleInfo);
            }
        }
        else
        {
            //combine with any entry that covers all methods
            if (httpMethod == null)
            {
                for (Map.Entry<String, RoleInfo> entry : mappings.entrySet())
                {
                    if (entry.getKey() != null)
                    {
                        RoleInfo specific = entry.getValue();
                        specific.combine(roleInfo);
                    }
                }
            }
        }
    }

    /* ------------------------------------------------------------ */
    /** Constraints that name method omissions are dealt with differently.
     * We create an entry in the mappings with key "&lt;method&gt;.omission". This entry
     * is only ever combined with other omissions for the same method to produce a
     * consolidated RoleInfo. Then, when we wish to find the relevant constraints for
     *  a given Request (in prepareConstraintInfo()), we consult 3 types of entries in 
     * the mappings: an entry that names the method of the Request specifically, an
     * entry that names constraints that apply to all methods, entries of the form
     * &lt;method&gt;.omission, where the method of the Request is not named in the omission.
     * @param mapping
     * @param mappings
     */
    protected void processConstraintMappingWithMethodOmissions (ConstraintMapping mapping, Map<String, RoleInfo> mappings)
    {
        String[] omissions = mapping.getMethodOmissions();
<<<<<<< HEAD
        
=======
>>>>>>> 6c2ae7b7
        StringBuilder sb = new StringBuilder();
        for (int i=0; i<omissions.length; i++)
        {
            if (i > 0)
                sb.append(".");
            sb.append(omissions[i]);
        }
        sb.append(OMISSION_SUFFIX);
<<<<<<< HEAD
       
=======

>>>>>>> 6c2ae7b7
        RoleInfo ri = new RoleInfo();
        mappings.put(sb.toString(), ri);
        configureRoleInfo(ri, mapping);
    }

    
    /* ------------------------------------------------------------ */
    /**
     * Initialize or update the RoleInfo from the constraint
     * @param ri
     * @param mapping
     */
    protected void configureRoleInfo (RoleInfo ri, ConstraintMapping mapping)
    { 
        Constraint constraint = mapping.getConstraint();
        boolean forbidden = constraint.isForbidden();
        ri.setForbidden(forbidden);
        
        //set up the data constraint (NOTE: must be done after setForbidden, as it nulls out the data constraint
        //which we need in order to do combining of omissions in prepareConstraintInfo
        UserDataConstraint userDataConstraint = UserDataConstraint.get(mapping.getConstraint().getDataConstraint());
        ri.setUserDataConstraint(userDataConstraint);

        //if forbidden, no point setting up roles
        if (!ri.isForbidden())
        {
            //add in the roles
            boolean checked = mapping.getConstraint().getAuthenticate();
            ri.setChecked(checked);

            if (ri.isChecked())
            {
                if (mapping.getConstraint().isAnyRole())
                {
                    // * means matches any defined role
                    for (String role : _roles)
                        ri.addRole(role);
                    ri.setAnyRole(true);
                }
                else if (mapping.getConstraint().isAnyAuth())
                {
                    //being authenticated is sufficient, not necessary to check roles
                    ri.setAnyAuth(true);
                }
                else
                {   
                    //user must be in one of the named roles
                    String[] newRoles = mapping.getConstraint().getRoles();
                     for (String role : newRoles)
                     {
                         //check role has been defined
                         if (!_roles.contains(role))
                             throw new IllegalArgumentException("Attempt to use undeclared role: " + role + ", known roles: " + _roles);
                        ri.addRole(role);
                     }
                 }
             }
         }
     }

   
    /* ------------------------------------------------------------ */
    /** 
     * Find constraints that apply to the given path.
     * In order to do this, we consult 3 different types of information stored in the mappings for each path - each mapping
     * represents a merged set of user data constraints, roles etc -:
     * <ol>
     * <li>A mapping of an exact method name </li>
<<<<<<< HEAD
     * <li>A mapping with key * that matches every method name</li>
=======
     * <li>A mapping will null key that matches every method name</li>
>>>>>>> 6c2ae7b7
     * <li>Mappings with keys of the form "&lt;method&gt;.&lt;method&gt;.&lt;method&gt;.omission" that indicates it will match every method name EXCEPT those given</li>
     * </ol>
     * 
     * @see org.eclipse.jetty.security.SecurityHandler#prepareConstraintInfo(java.lang.String, org.eclipse.jetty.server.Request)
     */
    @Override
    protected RoleInfo prepareConstraintInfo(String pathInContext, Request request)
    {
        Map<String, RoleInfo> mappings = (Map<String, RoleInfo>)_constraintMap.match(pathInContext);

        if (mappings != null)
        {
            String httpMethod = request.getMethod();
            RoleInfo roleInfo = mappings.get(httpMethod);
            if (roleInfo == null)
            {
                //No specific http-method names matched
                List<RoleInfo> applicableConstraints = new ArrayList<RoleInfo>();

                //Get info for constraint that matches all methods if it exists
                RoleInfo all = mappings.get(ALL_METHODS);
                if (all != null)
                    applicableConstraints.add(all);
          
                
                //Get info for constraints that name method omissions where target method name is not omitted
                //(ie matches because target method is not omitted, hence considered covered by the constraint)
                for (Entry<String, RoleInfo> entry: mappings.entrySet())
                {
                    if (entry.getKey() != null && entry.getKey().endsWith(OMISSION_SUFFIX) && ! entry.getKey().contains(httpMethod))
                        applicableConstraints.add(entry.getValue());
                }
                
                if (applicableConstraints.size() == 0 && isDenyUncoveredHttpMethods())
                {
                    roleInfo = new RoleInfo();
                    roleInfo.setForbidden(true);
                }
                else if (applicableConstraints.size() == 1)
                    roleInfo = applicableConstraints.get(0);
                else
                {
                    roleInfo = new RoleInfo();
                    roleInfo.setUserDataConstraint(UserDataConstraint.None);
                    
                    for (RoleInfo r:applicableConstraints)
                        roleInfo.combine(r);
                }

            }
           
            return roleInfo;
        }

        return null;
    }

    @Override
    protected boolean checkUserDataPermissions(String pathInContext, Request request, Response response, RoleInfo roleInfo) throws IOException
    {
        if (roleInfo == null)
            return true;

        if (roleInfo.isForbidden())
            return false;

        UserDataConstraint dataConstraint = roleInfo.getUserDataConstraint();
        if (dataConstraint == null || dataConstraint == UserDataConstraint.None)
            return true;

        HttpConfiguration httpConfig = HttpChannel.getCurrentHttpChannel().getHttpConfiguration();

        if (dataConstraint == UserDataConstraint.Confidential || dataConstraint == UserDataConstraint.Integral)
        {
            if (request.isSecure())
                return true;

            if (httpConfig.getSecurePort() > 0)
            {
                String scheme = httpConfig.getSecureScheme();
                int port = httpConfig.getSecurePort();
                String url = ("https".equalsIgnoreCase(scheme) && port==443)
                    ? "https://"+request.getServerName()+request.getRequestURI()
                    : scheme + "://" + request.getServerName() + ":" + port + request.getRequestURI();                    
                if (request.getQueryString() != null)
                    url += "?" + request.getQueryString();
                response.setContentLength(0);
                response.sendRedirect(url);
            }
            else
                response.sendError(HttpStatus.FORBIDDEN_403,"!Secure");

            request.setHandled(true);
            return false;
        }
        else
        {
            throw new IllegalArgumentException("Invalid dataConstraint value: " + dataConstraint);
        }

    }

    @Override
    protected boolean isAuthMandatory(Request baseRequest, Response base_response, Object constraintInfo)
    {
        return constraintInfo != null && ((RoleInfo)constraintInfo).isChecked();
    }
    
    
    /* ------------------------------------------------------------ */
    /** 
     * @see org.eclipse.jetty.security.SecurityHandler#checkWebResourcePermissions(java.lang.String, org.eclipse.jetty.server.Request, org.eclipse.jetty.server.Response, java.lang.Object, org.eclipse.jetty.server.UserIdentity)
     */
    @Override
    protected boolean checkWebResourcePermissions(String pathInContext, Request request, Response response, Object constraintInfo, UserIdentity userIdentity)
            throws IOException
    {
        if (constraintInfo == null)
        {
            return true;
        }
        RoleInfo roleInfo = (RoleInfo)constraintInfo;

        if (!roleInfo.isChecked())
        {
            return true;
        }

        //handle ** role constraint
        if (roleInfo.isAnyAuth() &&  request.getUserPrincipal() != null)
        {
            return true;
        }
        
        //check if user is any of the allowed roles
        boolean isUserInRole = false;
        for (String role : roleInfo.getRoles())
        {
            if (userIdentity.isUserInRole(role, null))
            {
                isUserInRole = true;
                break;
            }
        }
        
        //handle * role constraint
        if (roleInfo.isAnyRole() && request.getUserPrincipal() != null && isUserInRole)
        {
            return true;
        }

        //normal role check
        if (isUserInRole)
        {
            return true;
        }
       
        return false;
    }

    /* ------------------------------------------------------------ */
    @Override
    public void dump(Appendable out,String indent) throws IOException
    {
        // TODO these should all be beans
        dumpBeans(out,indent,
                Collections.singleton(getLoginService()),
                Collections.singleton(getIdentityService()),
                Collections.singleton(getAuthenticator()),
                Collections.singleton(_roles),
                _constraintMap.entrySet());
    }
    
    /* ------------------------------------------------------------ */
    /** 
     * @see org.eclipse.jetty.security.ConstraintAware#setDenyUncoveredHttpMethods(boolean)
     */
    @Override
    public void setDenyUncoveredHttpMethods(boolean deny)
    {
        _denyUncoveredMethods = deny;
    }
    
    /* ------------------------------------------------------------ */
    @Override
    public boolean isDenyUncoveredHttpMethods()
    {
        return _denyUncoveredMethods;
    }
    
    
    /* ------------------------------------------------------------ */
    /**
     * Servlet spec 3.1 pg. 147.
     */
    @Override
    public boolean checkPathsWithUncoveredHttpMethods()
    {
        Set<String> paths = getPathsWithUncoveredHttpMethods();
        if (paths != null && !paths.isEmpty())
        {
            for (String p:paths)
                LOG.warn("Path with uncovered http methods: {}",p);
            return true;
        }
        return false; 
    }
    

    /* ------------------------------------------------------------ */
    /**
     * Servlet spec 3.1 pg. 147.
     * The container must check all the combined security constraint
     * information and log any methods that are not protected and the
     * urls at which they are not protected
     * 
     * @return list of paths for which there are uncovered methods
     */
    public Set<String> getPathsWithUncoveredHttpMethods ()
    {
        //if automatically denying uncovered methods, there are no uncovered methods
        if (_denyUncoveredMethods)
            return Collections.emptySet();
        
        Set<String> uncoveredPaths = new HashSet<String>();
        
        for (String path:_constraintMap.keySet())
        {
            Map<String, RoleInfo> methodMappings = _constraintMap.get(path);
            //Each key is either:
            // : an exact method name
            // : * which means that the constraint applies to every method
            // : a name of the form <method>.<method>.<method>.omission, which means it applies to every method EXCEPT those named
            if (methodMappings.get(ALL_METHODS) != null)
                continue; //can't be any uncovered methods for this url path
          
            boolean hasOmissions = omissionsExist(path, methodMappings);
            
            for (String method:methodMappings.keySet())
            {
                if (method.endsWith(OMISSION_SUFFIX))
                {
                    Set<String> omittedMethods = getOmittedMethods(method);
                    for (String m:omittedMethods)
                    {
                        if (!methodMappings.containsKey(m))
                            uncoveredPaths.add(path);
                    }
                }
                else
                {
                    //an exact method name
                    if (!hasOmissions)
                        //a http-method does not have http-method-omission to cover the other method names
                        uncoveredPaths.add(path);
                }
                
            }
        }
        return uncoveredPaths;
    }
    
    /* ------------------------------------------------------------ */
    /**
     * Check if any http method omissions exist in the list of method
     * to auth info mappings.
     * 
     * @param methodNames
     * @return
     */
    protected boolean omissionsExist (String path, Map<String, RoleInfo> methodMappings)
    {
        if (methodMappings == null)
            return false;
        boolean hasOmissions = false;
        for (String m:methodMappings.keySet())
        {
            if (m.endsWith(OMISSION_SUFFIX))
                hasOmissions = true;
        }
        return hasOmissions;
    }
    
    
    /* ------------------------------------------------------------ */
    /**
     * Given a string of the form &lt;method&gt;.&lt;method&gt;.omission
     * split out the individual method names.
     * 
     * @param omission
     * @return
     */
    protected Set<String> getOmittedMethods (String omission)
    {
        if (omission == null || !omission.endsWith(OMISSION_SUFFIX))
            return Collections.emptySet();
        
        String[] strings = omission.split("\\.");
        Set<String> methods = new HashSet<String>();
        for (int i=0;i<strings.length-1;i++)
            methods.add(strings[i]);
        return methods;
    }
}<|MERGE_RESOLUTION|>--- conflicted
+++ resolved
@@ -542,10 +542,6 @@
     protected void processConstraintMappingWithMethodOmissions (ConstraintMapping mapping, Map<String, RoleInfo> mappings)
     {
         String[] omissions = mapping.getMethodOmissions();
-<<<<<<< HEAD
-        
-=======
->>>>>>> 6c2ae7b7
         StringBuilder sb = new StringBuilder();
         for (int i=0; i<omissions.length; i++)
         {
@@ -554,11 +550,6 @@
             sb.append(omissions[i]);
         }
         sb.append(OMISSION_SUFFIX);
-<<<<<<< HEAD
-       
-=======
-
->>>>>>> 6c2ae7b7
         RoleInfo ri = new RoleInfo();
         mappings.put(sb.toString(), ri);
         configureRoleInfo(ri, mapping);
@@ -627,11 +618,7 @@
      * represents a merged set of user data constraints, roles etc -:
      * <ol>
      * <li>A mapping of an exact method name </li>
-<<<<<<< HEAD
      * <li>A mapping with key * that matches every method name</li>
-=======
-     * <li>A mapping will null key that matches every method name</li>
->>>>>>> 6c2ae7b7
      * <li>Mappings with keys of the form "&lt;method&gt;.&lt;method&gt;.&lt;method&gt;.omission" that indicates it will match every method name EXCEPT those given</li>
      * </ol>
      * 
