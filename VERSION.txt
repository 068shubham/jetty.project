--- conflicted
+++ resolved
@@ -1,4 +1,3 @@
-<<<<<<< HEAD
 jetty-9.0.0-SNAPSHOT
 
 jetty-9.0.0.M5 - 19 January 2013
@@ -10,65 +9,21 @@
    warn instead of debug
  + 393733 WebSocketClient interface should support multiple connections
  + 395885 ResourceCache should honor useFileMappedBuffer if set
-=======
-jetty-8.1.10-SNAPSHOT
-
-jetty-8.1.9.v20130131 - 31 January 2013
- + 362226 HttpConnection "wait" call causes thread resource exhaustion
- + 367638 throw exception for excess form keys
- + 381521 Only set Vary header when content could be compressed
- + 382237 support non java JSON classes
- + 391248 fixing localhost checking in statistics servlet
- + 391249 fix for invalid XML node dispatchedTimeMean in statistics servlet
- + 391345 fix missing br tag in statistics servlet
- + 391623 Add option to --stop to wait for target jetty to stop
- + 392417 Prevent Cookie parsing interpreting unicode chars
- + 392492 expect headers only examined for requests>=HTTP/1.1
- + 393075 1xx 204 and 304 ignore all headers suggesting content
- + 393158 java.lang.IllegalStateException when sending an empty InputStream
- + 393220 remove dead code from ServletHandler and log ServletExceptions in
-   warn instead of debug
- + 393947 additional tests
- + 393968 fix typo in javadoc
- + 394294 A web-bundle started before jetty-osgi should be deployed as a webapp
-   when jetty-osgi starts
- + 394514 Preserve URI parameters in sendRedirect
- + 394541 remove continuation jar from distro, add as dep to test-jetty-webapp
- + 394719 remove regex from classpath matching
- + 394811 Make JAASLoginService log login failures to DEBUG instead of WARN.
-   Same for some other exceptions.
- + 394829 Session can not be restored after SessionManager.setIdleSavePeriod
-   has saved the session
- + 394839 Allow multipart mime with no boundary
- + 394870 Make enablement of remote access to test webapp configurable in
-   override-web.xml
- + 395215 Multipart mime with just LF and no CRLF
- + 395380 add ValidUrlRule to jetty-rewrite
- + 395394 allow logging from boot classloader
->>>>>>> e8de7bd9
  + 396253 FilterRegistration wrong order
  + 396459 Log specific message for empty request body for multipart mime
    requests
  + 396500 HttpClient Exchange takes forever to complete when less content sent
    than Content-Length
-<<<<<<< HEAD
-=======
- + 396574 add JETTY_HOME as a location for pid to be found
->>>>>>> e8de7bd9
  + 396886 MultiPartFilter strips bad escaping on filename="..."
  + 397110 Accept %uXXXX encodings in URIs
  + 397111 Tolerate empty or excessive whitespace preceeding MultiParts
  + 397112 Requests with byte-range throws NPE if requested file has no mimetype
    (eg no file extension)
-<<<<<<< HEAD
  + 397114 run-forked with waitForChild=false can lock up
-=======
->>>>>>> e8de7bd9
  + 397130 maxFormContentSize set in jetty.xml is ignored
  + 397190 improve ValidUrlRule to iterate on codepoints
  + 397321 Wrong condition in default start.config for annotations
  + 397535 Support pluggable alias checking to support symbolic links
-<<<<<<< HEAD
  + 397769 TimerScheduler does not relinquish cancelled tasks.
  + 398105 Clean up WebSocketPolicy
  + 398285 ProxyServlet mixes cookies from different clients.
@@ -140,46 +95,53 @@
  + 393947 additional tests
  + 394143 add jetty-all aggregate via release profile
  + 394144 add jetty-jaspi
- + 394215 Scheduled tasks throwing exceptions kill java.util.Timer thread.
- + 394232 add jetty-ant into jetty9
- + 394357 Make JarResource constructors protected
- + 394370 Add unit tests for HttpTransportOverSPDY.send()
- + 394383 add logging of the SSLEngine
- + 394541 Add continuation jar and websocket jars to test-jetty-webapp
- + 394545 Add jetty-jaas dependency to jetty-maven-plugin
- + 394671 Fix setting loglevel on commandline, organize import, fix javadoc
- + JETTY-846 Support maven-war-plugin configuration for jetty-maven-plugin; fix
-   NPE
-
-jetty-9.0.0.M2 - 06 November 2012
- + 371170 MongoSessionManager LastAccessTimeTest fails
- + 391877 org.eclipse.jetty.webapp.FragmentDescriptor incorrectly reporting
-   duplicate others for after ordering
- + 392237 Split jaas from jetty-plus into jetty-jaas and port the
-   test-jaas-webapp from codehaus
- + 392239 Allow no error-code or exception for error-pages
- + 392304 fixed intermittent client SSL failure. Correctly compact in flip2fill
- + 392525 Add option to --stop-wait to specify timeout
- + 392641 JDBC Sessions not scavenged if expired during downtime
- + 392812 MongoSessionIDManager never purges old sessions
- + 392959 Review HttpClient.getConversation(long).
- + 393014 Mongodb purgevalid using query for purgeinvalid
- + 393015 Mongodb purge not rescheduled
- + 393075 Jetty WebSocket client cannot connect to Tomcat WebSocket Server
- + 393218 add xsd=application/xml mime mapping to defaults
- + 393291 Confusing log entry about (non) existing webAppSourceDirectory
- + 393303 use jetty-web.xml to explicitly add the jetty packages that need
-   visability.   This commit also sucked in some changes made to help with the
-   documentation process (improving deployer configuration management
- + 393363 Use Locale.ENGLISH for all toUpperCase and toLowerCase calls
- + 393368 min websocket version
- + 393383 delay onClose call until closeOut is done
- + 393494 HashSessionManager can't delete unrestorable sessions on Windows
- + JETTY-1547 Jetty does not honor web.xml
-   web-app/jsp-config/jsp-property-group/default-content-type
- + JETTY-1549 jetty-maven-plugin fails to reload the LoginService properly
- + JETTY-1550 virtual WEB-INF not created if project has overlays
-=======
+jetty-8.1.9.v20130131 - 31 January 2013
+ + 362226 HttpConnection "wait" call causes thread resource exhaustion
+ + 367638 throw exception for excess form keys
+ + 381521 Only set Vary header when content could be compressed
+ + 382237 support non java JSON classes
+ + 391248 fixing localhost checking in statistics servlet
+ + 391249 fix for invalid XML node dispatchedTimeMean in statistics servlet
+ + 391345 fix missing br tag in statistics servlet
+ + 391623 Add option to --stop to wait for target jetty to stop
+ + 392417 Prevent Cookie parsing interpreting unicode chars
+ + 392492 expect headers only examined for requests>=HTTP/1.1
+ + 393075 1xx 204 and 304 ignore all headers suggesting content
+ + 393158 java.lang.IllegalStateException when sending an empty InputStream
+ + 393220 remove dead code from ServletHandler and log ServletExceptions in
+   warn instead of debug
+ + 393947 additional tests
+ + 393968 fix typo in javadoc
+ + 394294 A web-bundle started before jetty-osgi should be deployed as a webapp
+   when jetty-osgi starts
+ + 394514 Preserve URI parameters in sendRedirect
+ + 394541 remove continuation jar from distro, add as dep to test-jetty-webapp
+ + 394719 remove regex from classpath matching
+ + 394811 Make JAASLoginService log login failures to DEBUG instead of WARN.
+   Same for some other exceptions.
+ + 394829 Session can not be restored after SessionManager.setIdleSavePeriod
+   has saved the session
+ + 394839 Allow multipart mime with no boundary
+ + 394870 Make enablement of remote access to test webapp configurable in
+   override-web.xml
+ + 395215 Multipart mime with just LF and no CRLF
+ + 395380 add ValidUrlRule to jetty-rewrite
+ + 395394 allow logging from boot classloader
+ + 396253 FilterRegistration wrong order
+ + 396459 Log specific message for empty request body for multipart mime
+   requests
+ + 396500 HttpClient Exchange takes forever to complete when less content sent
+   than Content-Length
+ + 396574 add JETTY_HOME as a location for pid to be found
+ + 396886 MultiPartFilter strips bad escaping on filename="..."
+ + 397110 Accept %uXXXX encodings in URIs
+ + 397111 Tolerate empty or excessive whitespace preceeding MultiParts
+ + 397112 Requests with byte-range throws NPE if requested file has no mimetype
+   (eg no file extension)
+ + 397130 maxFormContentSize set in jetty.xml is ignored
+ + 397190 improve ValidUrlRule to iterate on codepoints
+ + 397321 Wrong condition in default start.config for annotations
+ + 397535 Support pluggable alias checking to support symbolic links
  + 398337 UTF-16 percent encoding in UTF-16 form content
  + 399132 check parent dir of session store against file to be removed
  + JETTY-1533 handle URL with no path
@@ -228,7 +190,45 @@
  + 398337 UTF-16 percent encoding in UTF-16 form content
  + 399132 check parent dir of session store against file to be removed
  + JETTY-1533 handle URL with no path
->>>>>>> e8de7bd9
+ + 394215 Scheduled tasks throwing exceptions kill java.util.Timer thread.
+ + 394232 add jetty-ant into jetty9
+ + 394357 Make JarResource constructors protected
+ + 394370 Add unit tests for HttpTransportOverSPDY.send()
+ + 394383 add logging of the SSLEngine
+ + 394541 Add continuation jar and websocket jars to test-jetty-webapp
+ + 394545 Add jetty-jaas dependency to jetty-maven-plugin
+ + 394671 Fix setting loglevel on commandline, organize import, fix javadoc
+ + JETTY-846 Support maven-war-plugin configuration for jetty-maven-plugin; fix
+   NPE
+
+jetty-9.0.0.M2 - 06 November 2012
+ + 371170 MongoSessionManager LastAccessTimeTest fails
+ + 391877 org.eclipse.jetty.webapp.FragmentDescriptor incorrectly reporting
+   duplicate others for after ordering
+ + 392237 Split jaas from jetty-plus into jetty-jaas and port the
+   test-jaas-webapp from codehaus
+ + 392239 Allow no error-code or exception for error-pages
+ + 392304 fixed intermittent client SSL failure. Correctly compact in flip2fill
+ + 392525 Add option to --stop-wait to specify timeout
+ + 392641 JDBC Sessions not scavenged if expired during downtime
+ + 392812 MongoSessionIDManager never purges old sessions
+ + 392959 Review HttpClient.getConversation(long).
+ + 393014 Mongodb purgevalid using query for purgeinvalid
+ + 393015 Mongodb purge not rescheduled
+ + 393075 Jetty WebSocket client cannot connect to Tomcat WebSocket Server
+ + 393218 add xsd=application/xml mime mapping to defaults
+ + 393291 Confusing log entry about (non) existing webAppSourceDirectory
+ + 393303 use jetty-web.xml to explicitly add the jetty packages that need
+   visability.   This commit also sucked in some changes made to help with the
+   documentation process (improving deployer configuration management
+ + 393363 Use Locale.ENGLISH for all toUpperCase and toLowerCase calls
+ + 393368 min websocket version
+ + 393383 delay onClose call until closeOut is done
+ + 393494 HashSessionManager can't delete unrestorable sessions on Windows
+ + JETTY-1547 Jetty does not honor web.xml
+   web-app/jsp-config/jsp-property-group/default-content-type
+ + JETTY-1549 jetty-maven-plugin fails to reload the LoginService properly
+ + JETTY-1550 virtual WEB-INF not created if project has overlays
 
 jetty-8.1.8.v20121106 - 06 November 2012
  + 371170 MongoSessionManager LastAccessTimeTest fails
