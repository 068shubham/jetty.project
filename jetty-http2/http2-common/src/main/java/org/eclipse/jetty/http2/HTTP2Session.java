//
//  ========================================================================
//  Copyright (c) 1995-2016 Mort Bay Consulting Pty. Ltd.
//  ------------------------------------------------------------------------
//  All rights reserved. This program and the accompanying materials
//  are made available under the terms of the Eclipse Public License v1.0
//  and Apache License v2.0 which accompanies this distribution.
//
//      The Eclipse Public License is available at
//      http://www.eclipse.org/legal/epl-v10.html
//
//      The Apache License v2.0 is available at
//      http://www.opensource.org/licenses/apache2.0.php
//
//  You may elect to redistribute this code under either of these licenses.
//  ========================================================================
//

package org.eclipse.jetty.http2;

import java.io.IOException;
import java.nio.channels.ClosedChannelException;
import java.nio.charset.StandardCharsets;
import java.util.ArrayList;
import java.util.Collection;
import java.util.Collections;
import java.util.List;
import java.util.Map;
import java.util.concurrent.ConcurrentHashMap;
import java.util.concurrent.ConcurrentMap;
import java.util.concurrent.TimeUnit;
import java.util.concurrent.TimeoutException;
import java.util.concurrent.atomic.AtomicInteger;
import java.util.concurrent.atomic.AtomicLong;
import java.util.concurrent.atomic.AtomicReference;

import org.eclipse.jetty.http2.api.Session;
import org.eclipse.jetty.http2.api.Stream;
import org.eclipse.jetty.http2.frames.DataFrame;
import org.eclipse.jetty.http2.frames.DisconnectFrame;
import org.eclipse.jetty.http2.frames.Frame;
import org.eclipse.jetty.http2.frames.FrameType;
import org.eclipse.jetty.http2.frames.GoAwayFrame;
import org.eclipse.jetty.http2.frames.HeadersFrame;
import org.eclipse.jetty.http2.frames.PingFrame;
import org.eclipse.jetty.http2.frames.PriorityFrame;
import org.eclipse.jetty.http2.frames.PushPromiseFrame;
import org.eclipse.jetty.http2.frames.ResetFrame;
import org.eclipse.jetty.http2.frames.SettingsFrame;
import org.eclipse.jetty.http2.frames.WindowUpdateFrame;
import org.eclipse.jetty.http2.generator.Generator;
import org.eclipse.jetty.http2.parser.Parser;
import org.eclipse.jetty.io.ByteBufferPool;
import org.eclipse.jetty.io.EndPoint;
import org.eclipse.jetty.util.Atomics;
import org.eclipse.jetty.util.Callback;
import org.eclipse.jetty.util.CountingCallback;
import org.eclipse.jetty.util.Promise;
import org.eclipse.jetty.util.annotation.ManagedAttribute;
import org.eclipse.jetty.util.annotation.ManagedObject;
import org.eclipse.jetty.util.component.ContainerLifeCycle;
import org.eclipse.jetty.util.log.Log;
import org.eclipse.jetty.util.log.Logger;
import org.eclipse.jetty.util.thread.Scheduler;

@ManagedObject
public abstract class HTTP2Session extends ContainerLifeCycle implements ISession, Parser.Listener
{
    private static final Logger LOG = Log.getLogger(HTTP2Session.class);

    private final ConcurrentMap<Integer, IStream> streams = new ConcurrentHashMap<>();
    private final AtomicInteger streamIds = new AtomicInteger();
    private final AtomicInteger lastStreamId = new AtomicInteger();
    private final AtomicInteger localStreamCount = new AtomicInteger();
    private final AtomicInteger remoteStreamCount = new AtomicInteger();
    private final AtomicInteger sendWindow = new AtomicInteger();
    private final AtomicInteger recvWindow = new AtomicInteger();
    private final AtomicReference<CloseState> closed = new AtomicReference<>(CloseState.NOT_CLOSED);
    private final AtomicLong bytesWritten = new AtomicLong();
    private final Scheduler scheduler;
    private final EndPoint endPoint;
    private final Generator generator;
    private final Session.Listener listener;
    private final FlowControlStrategy flowControl;
    private final HTTP2Flusher flusher;
    private int maxLocalStreams;
    private int maxRemoteStreams;
    private long streamIdleTimeout;
    private int initialSessionRecvWindow;
    private boolean pushEnabled;
    private long idleTime;

    public HTTP2Session(Scheduler scheduler, EndPoint endPoint, Generator generator, Session.Listener listener, FlowControlStrategy flowControl, int initialStreamId)
    {
        this.scheduler = scheduler;
        this.endPoint = endPoint;
        this.generator = generator;
        this.listener = listener;
        this.flowControl = flowControl;
        this.flusher = new HTTP2Flusher(this);
        this.maxLocalStreams = -1;
        this.maxRemoteStreams = -1;
        this.streamIds.set(initialStreamId);
        this.streamIdleTimeout = endPoint.getIdleTimeout();
        this.sendWindow.set(FlowControlStrategy.DEFAULT_WINDOW_SIZE);
        this.recvWindow.set(FlowControlStrategy.DEFAULT_WINDOW_SIZE);
        this.pushEnabled = true; // SPEC: by default, push is enabled.
        this.idleTime = System.nanoTime();
    }

    @Override
    protected void doStart() throws Exception
    {
        addBean(flowControl);
        super.doStart();
    }

    @Override
    protected void doStop() throws Exception
    {
        super.doStop();
        close(ErrorCode.NO_ERROR.code, "stop", new Callback()
        {
            @Override
            public void succeeded()
            {
                disconnect();
            }

            @Override
            public void failed(Throwable x)
            {
                disconnect();
            }

            @Override
            public InvocationType getInvocationType()
            {
                return InvocationType.NON_BLOCKING;
            }
        });
    }

    @ManagedAttribute(value = "The flow control strategy", readonly = true)
    public FlowControlStrategy getFlowControlStrategy()
    {
        return flowControl;
    }

    public int getMaxLocalStreams()
    {
        return maxLocalStreams;
    }

    public void setMaxLocalStreams(int maxLocalStreams)
    {
        this.maxLocalStreams = maxLocalStreams;
    }

    public int getMaxRemoteStreams()
    {
        return maxRemoteStreams;
    }

    public void setMaxRemoteStreams(int maxRemoteStreams)
    {
        this.maxRemoteStreams = maxRemoteStreams;
    }

    @ManagedAttribute("The stream's idle timeout")
    public long getStreamIdleTimeout()
    {
        return streamIdleTimeout;
    }

    public void setStreamIdleTimeout(long streamIdleTimeout)
    {
        this.streamIdleTimeout = streamIdleTimeout;
    }

    @ManagedAttribute("The initial size of session's flow control receive window")
    public int getInitialSessionRecvWindow()
    {
        return initialSessionRecvWindow;
    }

    public void setInitialSessionRecvWindow(int initialSessionRecvWindow)
    {
        this.initialSessionRecvWindow = initialSessionRecvWindow;
    }

    public EndPoint getEndPoint()
    {
        return endPoint;
    }

    public Generator getGenerator()
    {
        return generator;
    }

    @Override
    public long getBytesWritten()
    {
        return bytesWritten.get();
    }

    @Override
    public void onData(final DataFrame frame)
    {
        if (LOG.isDebugEnabled())
            LOG.debug("Received {}", frame);

        int streamId = frame.getStreamId();
        final IStream stream = getStream(streamId);

        // SPEC: the session window must be updated even if the stream is null.
        // The flow control length includes the padding bytes.
        final int flowControlLength = frame.remaining() + frame.padding();
        flowControl.onDataReceived(this, stream, flowControlLength);

        if (stream != null)
        {
            if (getRecvWindow() < 0)
            {
                close(ErrorCode.FLOW_CONTROL_ERROR.code, "session_window_exceeded", Callback.NOOP);
            }
            else
            {
                stream.process(frame, new Callback()
                {
                    @Override
                    public void succeeded()
                    {
                        complete();
                    }

                    @Override
                    public void failed(Throwable x)
                    {
                        // Consume also in case of failures, to free the
                        // session flow control window for other streams.
                        complete();
                    }

                    private void complete()
                    {
                        notIdle();
                        stream.notIdle();
                        flowControl.onDataConsumed(HTTP2Session.this, stream, flowControlLength);
                    }
                });
            }
        }
        else
        {
            if (LOG.isDebugEnabled())
                LOG.debug("Ignoring {}, stream #{} not found", frame, streamId);
            // We must enlarge the session flow control window,
            // otherwise other requests will be stalled.
            flowControl.onDataConsumed(this, null, flowControlLength);
        }
    }

    @Override
    public abstract void onHeaders(HeadersFrame frame);

    @Override
    public void onPriority(PriorityFrame frame)
    {
        if (LOG.isDebugEnabled())
            LOG.debug("Received {}", frame);
    }

    @Override
    public void onReset(ResetFrame frame)
    {
        if (LOG.isDebugEnabled())
            LOG.debug("Received {}", frame);

        IStream stream = getStream(frame.getStreamId());
        if (stream != null)
            stream.process(frame, Callback.NOOP);
        else
            notifyReset(this, frame);
    }

    @Override
    public void onSettings(SettingsFrame frame)
    {
        // SPEC: SETTINGS frame MUST be replied.
        onSettings(frame, true);
    }

    public void onSettings(SettingsFrame frame, boolean reply)
    {
        if (LOG.isDebugEnabled())
            LOG.debug("Received {}", frame);

        if (frame.isReply())
            return;

        // Iterate over all settings
        for (Map.Entry<Integer, Integer> entry : frame.getSettings().entrySet())
        {
            int key = entry.getKey();
            int value = entry.getValue();
            switch (key)
            {
                case SettingsFrame.HEADER_TABLE_SIZE:
                {
                    if (LOG.isDebugEnabled())
                        LOG.debug("Update HPACK header table size to {}", value);
                    generator.setHeaderTableSize(value);
                    break;
                }
                case SettingsFrame.ENABLE_PUSH:
                {
                    // SPEC: check the value is sane.
                    if (value != 0 && value != 1)
                    {
                        onConnectionFailure(ErrorCode.PROTOCOL_ERROR.code, "invalid_settings_enable_push");
                        return;
                    }
                    pushEnabled = value == 1;
                    break;
                }
                case SettingsFrame.MAX_CONCURRENT_STREAMS:
                {
                    maxLocalStreams = value;
                    if (LOG.isDebugEnabled())
                        LOG.debug("Update max local concurrent streams to {}", maxLocalStreams);
                    break;
                }
                case SettingsFrame.INITIAL_WINDOW_SIZE:
                {
                    if (LOG.isDebugEnabled())
                        LOG.debug("Update initial window size to {}", value);
                    flowControl.updateInitialStreamWindow(this, value, false);
                    break;
                }
                case SettingsFrame.MAX_FRAME_SIZE:
                {
                    if (LOG.isDebugEnabled())
                        LOG.debug("Update max frame size to {}", value);
                    // SPEC: check the max frame size is sane.
                    if (value < Frame.DEFAULT_MAX_LENGTH || value > Frame.MAX_MAX_LENGTH)
                    {
                        onConnectionFailure(ErrorCode.PROTOCOL_ERROR.code, "invalid_settings_max_frame_size");
                        return;
                    }
                    generator.setMaxFrameSize(value);
                    break;
                }
                case SettingsFrame.MAX_HEADER_LIST_SIZE:
                {
                    if (LOG.isDebugEnabled())
                        LOG.debug("Update max header list size to {}", value);
                    generator.setMaxHeaderListSize(value);
                    break;
                }
                default:
                {
                    if (LOG.isDebugEnabled())
                        LOG.debug("Unknown setting {}:{}", key, value);
                    break;
                }
            }
        }
        notifySettings(this, frame);

        if (reply)
        {
            SettingsFrame replyFrame = new SettingsFrame(Collections.emptyMap(), true);
            settings(replyFrame, Callback.NOOP);
        }
    }

    @Override
    public void onPing(PingFrame frame)
    {
        if (LOG.isDebugEnabled())
            LOG.debug("Received {}", frame);

        if (frame.isReply())
        {
            notifyPing(this, frame);
        }
        else
        {
            PingFrame reply = new PingFrame(frame.getPayload(), true);
            control(null, Callback.NOOP, reply);
        }
    }

    /**
     * This method is called when receiving a GO_AWAY from the other peer.
     * We check the close state to act appropriately:
     *
     * * NOT_CLOSED: we move to REMOTELY_CLOSED and queue a disconnect, so
     *   that the content of the queue is written, and then the connection
     *   closed. We notify the application after being terminated.
     *   See <code>HTTP2Session.ControlEntry#succeeded()</code>
     *
     * * In all other cases, we do nothing since other methods are already
     *   performing their actions.
     *
     * @param frame the GO_AWAY frame that has been received.
     * @see #close(int, String, Callback)
     * @see #onShutdown()
     * @see #onIdleTimeout()
     */
    @Override
    public void onGoAway(final GoAwayFrame frame)
    {
        if (LOG.isDebugEnabled())
            LOG.debug("Received {}", frame);

        while (true)
        {
            CloseState current = closed.get();
            switch (current)
            {
                case NOT_CLOSED:
                {
                    if (closed.compareAndSet(current, CloseState.REMOTELY_CLOSED))
                    {
                        // We received a GO_AWAY, so try to write
                        // what's in the queue and then disconnect.
                        notifyClose(this, frame);
                        control(null, Callback.NOOP, new DisconnectFrame());
                        return;
                    }
                    break;
                }
                default:
                {
                    if (LOG.isDebugEnabled())
                        LOG.debug("Ignored {}, already closed", frame);
                    return;
                }
            }
        }
    }

    @Override
    public void onWindowUpdate(WindowUpdateFrame frame)
    {
        if (LOG.isDebugEnabled())
            LOG.debug("Received {}", frame);

        int streamId = frame.getStreamId();
        if (streamId > 0)
        {
            IStream stream = getStream(streamId);
            if (stream != null)
            {
                stream.process(frame, Callback.NOOP);
                onWindowUpdate(stream, frame);
            }
        }
        else
        {
            onWindowUpdate(null, frame);
        }
    }

    @Override
    public void onConnectionFailure(int error, String reason)
    {
        close(error, reason, Callback.NOOP);
        notifyFailure(this, new IOException(String.format("%d/%s", error, reason)));
    }

    @Override
    public void newStream(HeadersFrame frame, Promise<Stream> promise, Stream.Listener listener)
    {
        // Synchronization is necessary to atomically create
        // the stream id and enqueue the frame to be sent.
        boolean queued;
        synchronized (this)
        {
            int streamId = frame.getStreamId();
            if (streamId <= 0)
            {
                streamId = streamIds.getAndAdd(2);
                PriorityFrame priority = frame.getPriority();
                priority = priority == null ? null : new PriorityFrame(streamId, priority.getParentStreamId(),
                        priority.getWeight(), priority.isExclusive());
                frame = new HeadersFrame(streamId, frame.getMetaData(), priority, frame.isEndStream());
            }
            final IStream stream = createLocalStream(streamId, promise);
            if (stream == null)
                return;
            stream.setListener(listener);

            ControlEntry entry = new ControlEntry(frame, stream, new PromiseCallback<>(promise, stream));
            queued = flusher.append(entry);
        }
        // Iterate outside the synchronized block.
        if (queued)
            flusher.iterate();
    }

    @Override
    public int priority(PriorityFrame frame, Callback callback)
    {
        int streamId = frame.getStreamId();
        IStream stream = streams.get(streamId);
        if (stream == null)
        {
            streamId = streamIds.getAndAdd(2);
            frame = new PriorityFrame(streamId, frame.getParentStreamId(),
                    frame.getWeight(), frame.isExclusive());
        }
        control(stream, callback, frame);
        return streamId;
    }

    @Override
    public void push(IStream stream, Promise<Stream> promise, PushPromiseFrame frame, Stream.Listener listener)
    {
        // Synchronization is necessary to atomically create
        // the stream id and enqueue the frame to be sent.
        boolean queued;
        synchronized (this)
        {
            int streamId = streamIds.getAndAdd(2);
            frame = new PushPromiseFrame(frame.getStreamId(), streamId, frame.getMetaData());

            final IStream pushStream = createLocalStream(streamId, promise);
            if (pushStream == null)
                return;
            pushStream.setListener(listener);

            ControlEntry entry = new ControlEntry(frame, pushStream, new PromiseCallback<>(promise, pushStream));
            queued = flusher.append(entry);
        }
        // Iterate outside the synchronized block.
        if (queued)
            flusher.iterate();
    }


    @Override
    public void settings(SettingsFrame frame, Callback callback)
    {
        control(null, callback, frame);
    }

    @Override
    public void ping(PingFrame frame, Callback callback)
    {
        if (frame.isReply())
            callback.failed(new IllegalArgumentException());
        else
            control(null, callback, frame);
    }

    protected void reset(ResetFrame frame, Callback callback)
    {
        control(getStream(frame.getStreamId()), callback, frame);
    }

    /**
     * Invoked internally and by applications to send a GO_AWAY frame to the
     * other peer. We check the close state to act appropriately:
     *
     * * NOT_CLOSED: we move to LOCALLY_CLOSED and queue a GO_AWAY. When the
     *   GO_AWAY has been written, it will only cause the output to be shut
     *   down (not the connection closed), so that the application can still
     *   read frames arriving from the other peer.
     *   Ideally the other peer will notice the GO_AWAY and close the connection.
     *   When that happen, we close the connection from {@link #onShutdown()}.
     *   Otherwise, the idle timeout mechanism will close the connection, see
     *   {@link #onIdleTimeout()}.
     *
     * * In all other cases, we do nothing since other methods are already
     *   performing their actions.
     *
     * @param error the error code
     * @param reason the reason
     * @param callback the callback to invoke when the operation is complete
     * @see #onGoAway(GoAwayFrame)
     * @see #onShutdown()
     * @see #onIdleTimeout()
     */
    @Override
    public boolean close(int error, String reason, Callback callback)
    {
        while (true)
        {
            CloseState current = closed.get();
            switch (current)
            {
                case NOT_CLOSED:
                {
                    if (closed.compareAndSet(current, CloseState.LOCALLY_CLOSED))
                    {
                        byte[] payload = null;
                        if (reason != null)
                        {
                            // Trim the reason to avoid attack vectors.
                            reason = reason.substring(0, Math.min(reason.length(), 32));
                            payload = reason.getBytes(StandardCharsets.UTF_8);
                        }
                        GoAwayFrame frame = new GoAwayFrame(lastStreamId.get(), error, payload);
                        control(null, callback, frame);
                        return true;
                    }
                    break;
                }
                default:
                {
                    if (LOG.isDebugEnabled())
                        LOG.debug("Ignoring close {}/{}, already closed", error, reason);
                    callback.succeeded();
                    return false;
                }
            }
        }
    }

    @Override
    public boolean isClosed()
    {
        return closed.get() != CloseState.NOT_CLOSED;
    }

    private void control(IStream stream, Callback callback, Frame frame)
    {
        frames(stream, callback, frame, Frame.EMPTY_ARRAY);
    }

    @Override
    public void frames(IStream stream, Callback callback, Frame frame, Frame... frames)
    {
        // We want to generate as late as possible to allow re-prioritization;
        // generation will happen while processing the entries.

        // The callback needs to be notified only when the last frame completes.

        int length = frames.length;
        if (length == 0)
        {
            frame(new ControlEntry(frame, stream, callback), true);
        }
        else
        {
            callback = new CountingCallback(callback, 1 + length);
            frame(new ControlEntry(frame, stream, callback), false);
            for (int i = 1; i <= length; ++i)
                frame(new ControlEntry(frames[i - 1], stream, callback), i == length);
        }
    }

    @Override
    public void data(IStream stream, Callback callback, DataFrame frame)
    {
        // We want to generate as late as possible to allow re-prioritization.
        frame(new DataEntry(frame, stream, callback), true);
    }

    private void frame(HTTP2Flusher.Entry entry, boolean flush)
    {
        if (LOG.isDebugEnabled())
            LOG.debug("{} {}", flush ? "Sending" : "Queueing", entry.frame);
        // Ping frames are prepended to process them as soon as possible.
        boolean queued = entry.frame.getType() == FrameType.PING ? flusher.prepend(entry) : flusher.append(entry);
        if (queued && flush)
        {
            if (entry.stream != null)
                entry.stream.notIdle();
            flusher.iterate();
        }
    }

    protected IStream createLocalStream(int streamId, Promise<Stream> promise)
    {
        while (true)
        {
            int localCount = localStreamCount.get();
            int maxCount = getMaxLocalStreams();
            if (maxCount >= 0 && localCount >= maxCount)
            {
                promise.failed(new IllegalStateException("Max local stream count " + maxCount + " exceeded"));
                return null;
            }
            if (localStreamCount.compareAndSet(localCount, localCount + 1))
                break;
        }

        IStream stream = newStream(streamId, true);
        if (streams.putIfAbsent(streamId, stream) == null)
        {
            stream.setIdleTimeout(getStreamIdleTimeout());
            flowControl.onStreamCreated(stream);
            if (LOG.isDebugEnabled())
                LOG.debug("Created local {}", stream);
            return stream;
        }
        else
        {
            promise.failed(new IllegalStateException("Duplicate stream " + streamId));
            return null;
        }
    }

    protected IStream createRemoteStream(int streamId)
    {
        // SPEC: exceeding max concurrent streams is treated as stream error.
        while (true)
        {
            int remoteCount = remoteStreamCount.get();
            int maxCount = getMaxRemoteStreams();
            if (maxCount >= 0 && remoteCount >= maxCount)
            {
                reset(new ResetFrame(streamId, ErrorCode.REFUSED_STREAM_ERROR.code), Callback.NOOP);
                return null;
            }
            if (remoteStreamCount.compareAndSet(remoteCount, remoteCount + 1))
                break;
        }

        IStream stream = newStream(streamId, false);

        // SPEC: duplicate stream is treated as connection error.
        if (streams.putIfAbsent(streamId, stream) == null)
        {
            updateLastStreamId(streamId);
            stream.setIdleTimeout(getStreamIdleTimeout());
            flowControl.onStreamCreated(stream);
            if (LOG.isDebugEnabled())
                LOG.debug("Created remote {}", stream);
            return stream;
        }
        else
        {
            close(ErrorCode.PROTOCOL_ERROR.code, "duplicate_stream", Callback.NOOP);
            return null;
        }
    }

    protected IStream newStream(int streamId, boolean local)
    {
        return new HTTP2Stream(scheduler, this, streamId, local);
    }

    @Override
    public void removeStream(IStream stream)
    {
        IStream removed = streams.remove(stream.getId());
        if (removed != null)
        {
            assert removed == stream;

            boolean local = stream.isLocal();
            if (local)
                localStreamCount.decrementAndGet();
            else
                remoteStreamCount.decrementAndGet();

            onStreamClosed(stream);

            flowControl.onStreamDestroyed(stream);

            if (LOG.isDebugEnabled())
                LOG.debug("Removed {} {}", local ? "local" : "remote", stream);
        }
    }

    @Override
    public Collection<Stream> getStreams()
    {
        List<Stream> result = new ArrayList<>();
        result.addAll(streams.values());
        return result;
    }

    @ManagedAttribute("The number of active streams")
    public int getStreamCount()
    {
        return streams.size();
    }

    @Override
    public IStream getStream(int streamId)
    {
        return streams.get(streamId);
    }

    @ManagedAttribute(value = "The flow control send window", readonly = true)
    public int getSendWindow()
    {
        return sendWindow.get();
    }

    @ManagedAttribute(value = "The flow control receive window", readonly = true)
    public int getRecvWindow()
    {
        return recvWindow.get();
    }

    @Override
    public int updateSendWindow(int delta)
    {
        return sendWindow.getAndAdd(delta);
    }

    @Override
    public int updateRecvWindow(int delta)
    {
        return recvWindow.getAndAdd(delta);
    }

    @Override
    public void onWindowUpdate(IStream stream, WindowUpdateFrame frame)
    {
        // WindowUpdateFrames arrive concurrently with writes.
        // Increasing (or reducing) the window size concurrently
        // with writes requires coordination with the flusher, that
        // decides how many frames to write depending on the available
        // window sizes. If the window sizes vary concurrently, the
        // flusher may take non-optimal or wrong decisions.
        // Here, we "queue" window updates to the flusher, so it will
        // be the only component responsible for window updates, for
        // both increments and reductions.
        flusher.window(stream, frame);
    }

    @Override
    @ManagedAttribute(value = "Whether HTTP/2 push is enabled", readonly = true)
    public boolean isPushEnabled()
    {
        return pushEnabled;
    }

    /**
     * A typical close by a remote peer involves a GO_AWAY frame followed by TCP FIN.
     * This method is invoked when the TCP FIN is received, or when an exception is
     * thrown while reading, and we check the close state to act appropriately:
     *
     * * NOT_CLOSED: means that the remote peer did not send a GO_AWAY (abrupt close)
     *   or there was an exception while reading, and therefore we terminate.
     *
     * * LOCALLY_CLOSED: we have sent the GO_AWAY to the remote peer, which received
     *   it and closed the connection; we queue a disconnect to close the connection
     *   on the local side.
     *   The GO_AWAY just shutdown the output, so we need this step to make sure the
     *   connection is closed. See {@link #close(int, String, Callback)}.
     *
     * * REMOTELY_CLOSED: we received the GO_AWAY, and the TCP FIN afterwards, so we
     *   do nothing since the handling of the GO_AWAY will take care of closing the
     *   connection. See {@link #onGoAway(GoAwayFrame)}.
     *
     * @see #onGoAway(GoAwayFrame)
     * @see #close(int, String, Callback)
     * @see #onIdleTimeout()
     */
    @Override
    public void onShutdown()
    {
        if (LOG.isDebugEnabled())
            LOG.debug("Shutting down {}", this);

        switch (closed.get())
        {
            case NOT_CLOSED:
            {
                // The other peer did not send a GO_AWAY, no need to be gentle.
                if (LOG.isDebugEnabled())
                    LOG.debug("Abrupt close for {}", this);
                abort(new ClosedChannelException());
                break;
            }
            case LOCALLY_CLOSED:
            {
                // We have closed locally, and only shutdown
                // the output; now queue a disconnect.
                control(null, Callback.NOOP, new DisconnectFrame());
                break;
            }
            case REMOTELY_CLOSED:
            {
                // Nothing to do, the GO_AWAY frame we
                // received will close the connection.
                break;
            }
            default:
            {
                break;
            }
        }
    }

    /**
     * This method is invoked when the idle timeout triggers. We check the close state
     * to act appropriately:
     *
     * * NOT_CLOSED: it's a real idle timeout, we just initiate a close, see
     *   {@link #close(int, String, Callback)}.
     *
     * * LOCALLY_CLOSED: we have sent a GO_AWAY and only shutdown the output, but the
     *   other peer did not close the connection so we never received the TCP FIN, and
     *   therefore we terminate.
     *
     * * REMOTELY_CLOSED: the other peer sent us a GO_AWAY, we should have queued a
     *   disconnect, but for some reason it was not processed (for example, queue was
     *   stuck because of TCP congestion), therefore we terminate.
     *   See {@link #onGoAway(GoAwayFrame)}.
     *
     * @return true if the session should be closed, false otherwise
     * @see #onGoAway(GoAwayFrame)
     * @see #close(int, String, Callback)
     * @see #onShutdown()
     */
    @Override
    public boolean onIdleTimeout()
    {
        switch (closed.get())
        {
            case NOT_CLOSED:
            {
                long elapsed = TimeUnit.NANOSECONDS.toMillis(System.nanoTime() - idleTime);
                if (elapsed < endPoint.getIdleTimeout())
                    return false;
                return notifyIdleTimeout(this);
            }
            case LOCALLY_CLOSED:
            case REMOTELY_CLOSED:
            {
                abort(new TimeoutException("Idle timeout " + endPoint.getIdleTimeout() + " ms"));
                return false;
            }
            default:
            {
                return false;
            }
        }
    }

    private void notIdle()
    {
        idleTime = System.nanoTime();
    }

    @Override
    public void onFrame(Frame frame)
    {
        onConnectionFailure(ErrorCode.PROTOCOL_ERROR.code, "upgrade");
    }

    protected void onStreamOpened(IStream stream)
    {
    }

    protected void onStreamClosed(IStream stream)
    {
    }

    public void disconnect()
    {
        if (LOG.isDebugEnabled())
            LOG.debug("Disconnecting {}", this);
        endPoint.close();
    }

    private void terminate()
    {
        while (true)
        {
            CloseState current = closed.get();
            switch (current)
            {
                case NOT_CLOSED:
                case LOCALLY_CLOSED:
                case REMOTELY_CLOSED:
                {
                    if (closed.compareAndSet(current, CloseState.CLOSED))
                    {
                        flusher.terminate();
                        for (IStream stream : streams.values())
                            stream.close();
                        streams.clear();
                        disconnect();
                        return;
                    }
                    break;
                }
                default:
                {
                    return;
                }
            }
        }
    }

    protected void abort(Throwable failure)
    {
        terminate();
        notifyFailure(this, failure);
    }

    public boolean isDisconnected()
    {
        return !endPoint.isOpen();
    }

    private void updateLastStreamId(int streamId)
    {
        Atomics.updateMax(lastStreamId, streamId);
    }

    protected Stream.Listener notifyNewStream(Stream stream, HeadersFrame frame)
    {
        try
        {
            return listener.onNewStream(stream, frame);
        }
        catch (Throwable x)
        {
            LOG.info("Failure while notifying listener " + listener, x);
            return null;
        }
    }

    protected void notifySettings(Session session, SettingsFrame frame)
    {
        try
        {
            listener.onSettings(session, frame);
        }
        catch (Throwable x)
        {
            LOG.info("Failure while notifying listener " + listener, x);
        }
    }

    protected void notifyPing(Session session, PingFrame frame)
    {
        try
        {
            listener.onPing(session, frame);
        }
        catch (Throwable x)
        {
            LOG.info("Failure while notifying listener " + listener, x);
        }
    }

    protected void notifyReset(Session session, ResetFrame frame)
    {
        try
        {
            listener.onReset(session, frame);
        }
        catch (Throwable x)
        {
            LOG.info("Failure while notifying listener " + listener, x);
        }
    }

    protected void notifyClose(Session session, GoAwayFrame frame)
    {
        try
        {
            listener.onClose(session, frame);
        }
        catch (Throwable x)
        {
            LOG.info("Failure while notifying listener " + listener, x);
        }
    }

    protected boolean notifyIdleTimeout(Session session)
    {
        try
        {
            return listener.onIdleTimeout(session);
        }
        catch (Throwable x)
        {
            LOG.info("Failure while notifying listener " + listener, x);
            return true;
        }
    }

    protected void notifyFailure(Session session, Throwable failure)
    {
        try
        {
            listener.onFailure(session, failure);
        }
        catch (Throwable x)
        {
            LOG.info("Failure while notifying listener " + listener, x);
        }
    }

    @Override
    public String toString()
    {
        return String.format("%s@%x{l:%s <-> r:%s,queueSize=%d,sendWindow=%s,recvWindow=%s,streams=%d,%s}",
                getClass().getSimpleName(),
                hashCode(),
                getEndPoint().getLocalAddress(),
                getEndPoint().getRemoteAddress(),
                flusher.getQueueSize(),
                sendWindow,
                recvWindow,
                streams.size(),
                closed);
    }

    private class ControlEntry extends HTTP2Flusher.Entry
    {
        private long bytes;

        private ControlEntry(Frame frame, IStream stream, Callback callback)
        {
            super(frame, stream, callback);
        }

        protected boolean generate(ByteBufferPool.Lease lease)
        {
<<<<<<< HEAD
            generator.control(lease, frame);
            if (LOG.isDebugEnabled())
                LOG.debug("Generated {}", frame);
            prepare();
            return true;
=======
            try
            {
                bytes = generator.control(lease, frame);
                if (LOG.isDebugEnabled())
                    LOG.debug("Generated {}", frame);
                prepare();
                return null;
            }
            catch (Throwable x)
            {
                if (LOG.isDebugEnabled())
                    LOG.debug("Failure generating frame " + frame, x);
                return x;
            }
>>>>>>> aa00e420
        }

        /**
         * <p>Performs actions just before writing the frame to the network.</p>
         * <p>Some frame, when sent over the network, causes the receiver
         * to react and send back frames that may be processed by the original
         * sender *before* {@link #succeeded()} is called.
         * <p>If the action to perform updates some state, this update may
         * not be seen by the received frames and cause errors.</p>
         * <p>For example, suppose the action updates the stream window to a
         * larger value; the sender sends the frame; the receiver is now entitled
         * to send back larger data; when the data is received by the original
         * sender, the action may have not been performed yet, causing the larger
         * data to be rejected, when it should have been accepted.</p>
         */
        private void prepare()
        {
            switch (frame.getType())
            {
                case SETTINGS:
                {
                    SettingsFrame settingsFrame = (SettingsFrame)frame;
                    Integer initialWindow = settingsFrame.getSettings().get(SettingsFrame.INITIAL_WINDOW_SIZE);
                    if (initialWindow != null)
                        flowControl.updateInitialStreamWindow(HTTP2Session.this, initialWindow, true);
                    break;
                }
                default:
                {
                    break;
                }
            }
        }

        @Override
        public void succeeded()
        {
            bytesWritten.addAndGet(bytes);
            switch (frame.getType())
            {
                case HEADERS:
                {
                    onStreamOpened(stream);
                    HeadersFrame headersFrame = (HeadersFrame)frame;
                    if (stream.updateClose(headersFrame.isEndStream(), true))
                        removeStream(stream);
                    break;
                }
                case RST_STREAM:
                {
                    if (stream != null)
                    {
                        stream.close();
                        removeStream(stream);
                    }
                    break;
                }
                case PUSH_PROMISE:
                {
                    // Pushed streams are implicitly remotely closed.
                    // They are closed when sending an end-stream DATA frame.
                    stream.updateClose(true, false);
                    break;
                }
                case GO_AWAY:
                {
                    // We just sent a GO_AWAY, only shutdown the
                    // output without closing yet, to allow reads.
                    getEndPoint().shutdownOutput();
                    break;
                }
                case WINDOW_UPDATE:
                {
                    flowControl.windowUpdate(HTTP2Session.this, stream, (WindowUpdateFrame)frame);
                    break;
                }
                case DISCONNECT:
                {
                    terminate();
                    break;
                }
                default:
                {
                    break;
                }
            }
            super.succeeded();
        }
    }

    private class DataEntry extends HTTP2Flusher.Entry
    {
<<<<<<< HEAD
        private int remaining;
        private int generated;
=======
        private int length;
        private long bytes;
>>>>>>> aa00e420

        private DataEntry(DataFrame frame, IStream stream, Callback callback)
        {
            super(frame, stream, callback);
            // We don't do any padding, so the flow control length is
            // always the data remaining. This simplifies the handling
            // of data frames that cannot be completely written due to
            // the flow control window exhausting, since in that case
            // we would have to count the padding only once.
            remaining = frame.remaining();
        }

        @Override
        public int dataRemaining()
        {
            return remaining;
        }

        protected boolean generate(ByteBufferPool.Lease lease)
        {
            int toWrite = dataRemaining();

            int sessionSendWindow = getSendWindow();
            int streamSendWindow = stream.updateSendWindow(0);
            int window = Math.min(streamSendWindow, sessionSendWindow);
            if (window <= 0 && toWrite > 0)
                return false;

            int length = Math.min(toWrite, window);

            int generated = generator.data(lease, (DataFrame)frame, length);
            if (LOG.isDebugEnabled())
                LOG.debug("Generated {}, length/window/data={}/{}/{}", frame, generated, window, toWrite);

<<<<<<< HEAD
            this.generated += generated;
            this.remaining -= generated;

            flowControl.onDataSending(stream, generated);

            return true;
=======
                bytes = generator.data(lease, (DataFrame)frame, length);
                flowControl.onDataSending(stream, length);
                return null;
            }
            catch (Throwable x)
            {
                if (LOG.isDebugEnabled())
                    LOG.debug("Failure generating frame " + frame, x);
                return x;
            }
>>>>>>> aa00e420
        }

        @Override
        public void succeeded()
        {
<<<<<<< HEAD
            flowControl.onDataSent(stream, generated);
            generated = 0;
=======
            bytesWritten.addAndGet(bytes);
            flowControl.onDataSent(stream, length);
>>>>>>> aa00e420
            // Do we have more to send ?
            DataFrame dataFrame = (DataFrame)frame;
            if (dataRemaining() == 0)
            {
                // Only now we can update the close state
                // and eventually remove the stream.
                if (stream.updateClose(dataFrame.isEndStream(), true))
                    removeStream(stream);
                super.succeeded();
            }
        }
    }

    private static class PromiseCallback<C> implements Callback
    {
        private final Promise<C> promise;
        private final C value;

        private PromiseCallback(Promise<C> promise, C value)
        {
            this.promise = promise;
            this.value = value;
        }

        @Override
        public void succeeded()
        {
            promise.succeeded(value);
        }

        @Override
        public void failed(Throwable x)
        {
            promise.failed(x);
        }
    }
}<|MERGE_RESOLUTION|>--- conflicted
+++ resolved
@@ -1123,28 +1123,11 @@
 
         protected boolean generate(ByteBufferPool.Lease lease)
         {
-<<<<<<< HEAD
-            generator.control(lease, frame);
+            bytes = generator.control(lease, frame);
             if (LOG.isDebugEnabled())
                 LOG.debug("Generated {}", frame);
             prepare();
             return true;
-=======
-            try
-            {
-                bytes = generator.control(lease, frame);
-                if (LOG.isDebugEnabled())
-                    LOG.debug("Generated {}", frame);
-                prepare();
-                return null;
-            }
-            catch (Throwable x)
-            {
-                if (LOG.isDebugEnabled())
-                    LOG.debug("Failure generating frame " + frame, x);
-                return x;
-            }
->>>>>>> aa00e420
         }
 
         /**
@@ -1237,13 +1220,9 @@
 
     private class DataEntry extends HTTP2Flusher.Entry
     {
-<<<<<<< HEAD
-        private int remaining;
-        private int generated;
-=======
-        private int length;
         private long bytes;
->>>>>>> aa00e420
+        private int dataRemaining;
+        private int dataWritten;
 
         private DataEntry(DataFrame frame, IStream stream, Callback callback)
         {
@@ -1253,62 +1232,47 @@
             // of data frames that cannot be completely written due to
             // the flow control window exhausting, since in that case
             // we would have to count the padding only once.
-            remaining = frame.remaining();
+            dataRemaining = frame.remaining();
         }
 
         @Override
         public int dataRemaining()
         {
-            return remaining;
+            return dataRemaining;
         }
 
         protected boolean generate(ByteBufferPool.Lease lease)
         {
-            int toWrite = dataRemaining();
+            int dataRemaining = dataRemaining();
 
             int sessionSendWindow = getSendWindow();
             int streamSendWindow = stream.updateSendWindow(0);
             int window = Math.min(streamSendWindow, sessionSendWindow);
-            if (window <= 0 && toWrite > 0)
+            if (window <= 0 && dataRemaining > 0)
                 return false;
 
-            int length = Math.min(toWrite, window);
-
-            int generated = generator.data(lease, (DataFrame)frame, length);
+            int length = Math.min(dataRemaining, window);
+
+            // Only one DATA frame is generated.
+            bytes = generator.data(lease, (DataFrame)frame, length);
+            int written = (int)bytes - Frame.HEADER_LENGTH;
             if (LOG.isDebugEnabled())
-                LOG.debug("Generated {}, length/window/data={}/{}/{}", frame, generated, window, toWrite);
-
-<<<<<<< HEAD
-            this.generated += generated;
-            this.remaining -= generated;
-
-            flowControl.onDataSending(stream, generated);
+                LOG.debug("Generated {}, length/window/data={}/{}/{}", frame, written, window, dataRemaining);
+
+            this.dataWritten = written;
+            this.dataRemaining -= written;
+
+            flowControl.onDataSending(stream, written);
 
             return true;
-=======
-                bytes = generator.data(lease, (DataFrame)frame, length);
-                flowControl.onDataSending(stream, length);
-                return null;
-            }
-            catch (Throwable x)
-            {
-                if (LOG.isDebugEnabled())
-                    LOG.debug("Failure generating frame " + frame, x);
-                return x;
-            }
->>>>>>> aa00e420
         }
 
         @Override
         public void succeeded()
         {
-<<<<<<< HEAD
-            flowControl.onDataSent(stream, generated);
-            generated = 0;
-=======
             bytesWritten.addAndGet(bytes);
-            flowControl.onDataSent(stream, length);
->>>>>>> aa00e420
+            flowControl.onDataSent(stream, dataWritten);
+
             // Do we have more to send ?
             DataFrame dataFrame = (DataFrame)frame;
             if (dataRemaining() == 0)
